--- conflicted
+++ resolved
@@ -13,22 +13,13 @@
 # These paths are relative to the directory in which this script is stored.
 # We make sure we are in the appropriate directory in the __main__ at the
 # bottom of this file.
-<<<<<<< HEAD
-EXECUTABLE = "pes.timed/timesolver-ta"
-TEST_SUITE_DIR = "examples/CorrectnessTestSuite"
-=======
 EXECUTABLE = os.path.join("pes.timed","timesolver-ta")
->>>>>>> 7d44167d
 
 def filterTimes(lines):
     """Filter times from the output. This data is variable, so should not be
        taken into account in the comparison."""
     
-<<<<<<< HEAD
-    invalid = re.compile(r"((running|Program|start|end) (t|T)(ime))|(pes.timed/timesolver-ta)|(pes.timed/demo)")
-=======
     invalid = re.compile(r"(running|Program|start|end) (t|T)(ime)|demo|timesolver")
->>>>>>> 7d44167d
     return list(filter(lambda x: invalid.search(x) == None, lines))
 
 def compare(expectedFileName, given, printDiff = False):
