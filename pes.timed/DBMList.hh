/** \file DBMList.hh
 * A List of Difference Bound Matrices (DBMList); a
 * list (union) of matrices implementation for a union of clock
 * zones.
 * @author Peter Fontana
 * @author Dezhuang Zhang
 * @author Rance Cleaveland
 * @author Jeroen Keiren
 * @copyright MIT Licence, see the accompanying LICENCE.txt
 * @note Many functions are inlined for better performance.
 */

#ifndef DBMLIST_H
#define DBMLIST_H

#include <algorithm>
#include <iostream>
#include <vector>
#include "utilities.hh"
#include "DBM.hh"

/** The Difference Bound Matrix List (DBMList) class; a list
 * (union) of matrices implementation for a union of clock zones.
 * The DBMList is a vector of DBMs. The implementation is such that
 * each DBM_i in DBM_1, DBM_2, ... DBM_k is a Difference Bound Matrix (DBM),
 * and the DBMList represents the clock zone (DBM_1 || DBM_2 || ... ||| DBM_k).
 * This method provides a simple implementation of clock zone unions (not
 * necessarily the fastest) and is written so that if the DBMList has only one
 * DBM (is just a clock zone), the implementation is fast. We utilize this
 * reasoning on the (unproven) belief that clock zone unions will be rarely
 * used; the prover works to minimize the use of clock zone unions. Hence,
 * many methods either have an equivalent taking in only a DBM and/or are
 * optimized when the input DBMList or the calling DBMList is in fact
 * equivalent to a DBM (stores one DBM).
 * @author Peter Fontana, Dezhuang Zhang, and Rance Cleaveland.
 * @note Many functions are inlined for better performance.
 * @version 1.2
 * @date November 2, 2013 */
class DBMList {
private:
  /** The list of DBMs; the set of valuations represented is
   * dbms[0] || dbms[1] || ... || dbms[dbms->size()-1]. */
  std::vector<DBM *> *dbms;

  const bidirectional_map<std::string, int> &declared_clocks;

  /** True if the DBM is still in canonical form (cf()), false otherwise.
   * This provides a quick a 1-bit check that avoids needless
   * work to convert something already in cf() to cf(). */
  bool isCf;

  /** Private method that returns the complement of a DBM. This uses
   * the (simple) method of performing a DBM that is the union of all
   * the negated constraints of the DBM. This method is private
   * because it is not needed by the prover.
   * Does not preserve canonical form.
   * @param Y (&) The DBM to complement.
   * @return The complemented DBM, given as a DBMList. */
<<<<<<< HEAD
  void complementDBM(DBMList& out, const DBM &Y) {
    assert(out.emptiness());
    if(Y.emptiness())
    {
      out = DBMList(Y.declared_clocks());
    } else {
      bool first = true;
      if(!Y.emptiness()) {
    /* Check for infinity DBM */
    for (DBM::size_type i = 0; i < Y.clocks_size(); i++) {
      for (DBM::size_type j = 0; j < Y.clocks_size(); j++) {
        if (!(Y.isConstraintImplicit(i, j))) {
              const clock_value_t raw_constraint = Y(i, j);
              const clock_value_t sign = (raw_constraint & 0x1) ^ 0x1; // sign of new constraint
              const clock_value_t negated_raw_constraint = ((-(raw_constraint >> 1)) << 1)|sign;
              const DBM negated_dbm(j, i, negated_raw_constraint, declared_clocks);
              if(first) {
                *out.dbms->front() = negated_dbm;
                first = false;
=======
  DBMList *complementDBM(const DBM &dbm) {
    if (dbm.emptiness()) {
      return new DBMList(dbm.declared_clocks());
    }
    /* Check for infinity DBM */
    bool hasAConstraint = false;
    DBMList *myList = nullptr;
    for (DBM::size_type i = 0; i < dbm.clocks_size(); ++i) {
      for (DBM::size_type j = 0; j < dbm.clocks_size(); ++j) {
        if (!(dbm.isConstraintImplicit(i, j))) {
          hasAConstraint = true;
          DBM tempDBM(j, i, negate_constraint(dbm(i,j)), declared_clocks);
          if (myList == nullptr) {
            myList = new DBMList(tempDBM);
>>>>>>> e0481cdc
          } else {
                out.addDBM(negated_dbm);
          }
        }
      }
    }
<<<<<<< HEAD
=======

    if(hasAConstraint) {
      myList->setIsCfFalse();
    } else {
      // Set to Empty DBM
      DBM emptyDBM(dbm.declared_clocks());

      for (DBM::size_type i = 1; i < dbm.clocks_size(); i++) {
        emptyDBM.addConstraint(i, 0, 0);
        emptyDBM.addConstraint(0, i, 0);
        emptyDBM.addConstraint(0, 0, 0);
>>>>>>> e0481cdc
      }
    }
  }

  /* Now eliminate some redundant unions */
  /* Start with empty unions */
  /* Always keep at least one DBM in the list */
  void remove_empty_dbms()
  {
    std::vector<DBM*>::iterator last = std::remove_if(dbms->begin(), dbms->end(), [](const DBM* dbm) { return dbm->emptiness(); });
    if(last == dbms->begin()) {
      ++last;
      assert(dbms->front()->emptiness());
    }
    dbms->erase(last, dbms->end());
    assert(!dbms->empty());
    assert(!dbms->front()->emptiness()||dbms->size()==1);
  }

  void remove_contained_dbms()
  {
    std::vector<DBM*>::iterator first = dbms->begin();
    std::vector<DBM*>::iterator last = dbms->end();

    while (first != last) {
      // if first not included in any other DBM, keep it.
      if(std::any_of(dbms->begin(), last, [&first](const DBM* const other) { return *first != other && **first <= *other; } ))
      {
        // remove first element
        --last;
        std::swap(*first, *last);
      } else {
        ++first;
      }
    }

    std::for_each(last, dbms->end(), [](DBM* dbm) { delete dbm; });
    dbms->erase(last, dbms->end());
  }

public:
  std::size_t clocks_size() const { return declared_clocks.size()+1; }

  /** Return the number of DBMs in the DBMList. This is used to
   * determine how many zones are unioned. Knowing if the size
   * is 1 or larger than 1 is critical, since many methods are
   * optimized for a DBMList with one DBM, which is equivalent
   * to a DBM.
   * @return The number of DBMs in the DBMList. */
  std::size_t numDBMs() const { return dbms->size(); }

  /** Return the vector of DBMs. Utilized by other methods to access
   * the DBMs, often to iterate through each DBM.
   * @return The vector storing the DBMs in the DBMList. */
  std::vector<DBM *> *getDBMList() const { return dbms; }

  /** Default Constructor for a DBMList; creates an initial DBMList
   * with one DBM,
   * representing no constraint: the diagonal and the top row are
   * (0, <=), and the rest of the entries are (infinity, <).
   * This is the loosest possible DBM.
   * @return [Constructor] */
  DBMList(const bidirectional_map<std::string, int> &cs)
      : dbms(new std::vector<DBM*>),
        declared_clocks(cs),
        isCf(false)
  {
    dbms->push_back(new DBM(cs));
  }

  /** Copy Constructor for DBMList, making a DBMList representing the
   * DBM.
   * @param Y (&) The object to copy.
   * @return [Constructor] */
  DBMList(const DBM &Y)
      : dbms(new std::vector<DBM*>),
        declared_clocks(Y.declared_clocks()),
        isCf(Y.isInCf()) {
    dbms->push_back(new DBM(Y));
  }

  /** Copy Constructor for DBMLists, copying a DBMList.
   * @param Y (&) The object to copy.
   * @return [Constructor] */
  DBMList(const DBMList &Y)
      : dbms(new std::vector<DBM*>),
        declared_clocks(Y.declared_clocks),
        isCf(Y.isCf) {
    // Vector constructor makes a deep copy of the pointers (not of the objects
    // that the pointers point to). Make a deep copy of the DBM objects here
    deep_copy(*dbms, *(Y.getDBMList()));
  }

  DBMList(DBMList&& other) noexcept
    : dbms(std::move(other.dbms)),
      declared_clocks(std::move(other.declared_clocks)),
      isCf(std::move(other.isCf)) {
    other.dbms = nullptr;
  }

  /** Destructor; deletes each DBM in the DBMList and then deletes the vector.
   * @return [Destructor]. */
  ~DBMList() {
    if (dbms != nullptr) {
      delete_vector_elements(*dbms);
      dbms->clear();
      delete dbms;
    }
  }

  /** Tell the object that it is not in canonical form.
   * Call this method whenever changing the DBMList's value from the outside.
   * Otherwise, cf() will fail to convert the DBMList to canonical form.
   * @return None */
  void setIsCfFalse() {
    isCf = false;
    /* Do I also need to set isCf = false for internal DBMs?
     * I believe I do. */
    std::for_each(dbms->begin(), dbms->end(),
        [](DBM* d){ d->setIsCfFalse(); });
  }

  /** Returns whether this DBMList is in canonical form or not.
   * @return true: the DBMList is in canonical form; false: otherwise. */
  bool isInCf() const { return isCf; }

  /** Union the calling DBMList with DBM Y; perform this by making
   * a deep copy of Y and adding to the list of DBMs.
   * The calling DBMList is changed.
   * Only preserves canonical form of the individual DBMs, not of the list.
   * @param Y (&) The DBM to add to the list of DBMs.
   * @return None. */
  void addDBM(const DBM &Y) {
    dbms->push_back(new DBM(Y));
    isCf = false; // only set isCf to false; individual DBMs are still in Cf.
  }

  void union_(const DBM& other) {
    if(*this <= other) {
      *this = other;
    } else if (!(*this >= other)) { // we really need a union here, since this DBM is not the result yet.
      addDBM(other);
    }
  }

  /** Union the calling DBMList with DBMList Y; perform this by making
   * a deep copy of each DBM in Y and adding to the list of DBMs.
   * The calling DBMList is changed.
   * Only preserves canonical form of the individual DBMs, not of the list.
   * @param Y (&) The DBMList to add to the list of DBMs.
   * @return None. */
  void addDBMList(const DBMList &Y) {
    std::for_each(Y.dbms->begin(), Y.dbms->end(),
        [&](DBM* d){ addDBM(*d); });
  }

  /** Compute the union of the other DBMList with this one, and store the result in
   * the current DBM. Note that this is an optimised version of addDBMList, which does not
   * require the union in case one of the DBMs is included in the other */
  void union_(const DBMList& other) {
    if(*this <= other) {
      *this = other;
    } else if (!(other <= *this)) { // we really need a union here, since this DBM is not the result yet.
      addDBMList(other);
    }
  }

  /** Performs a deep copy of the DBMList.
   * The DBMList calling this method is changed.
   * Preserves canonical form.
   * @param Y (&) The object to copy.
   * @return A reference to the copied object, which is the LHS object. */
  DBMList &operator=(const DBMList &Y) {
    if (dbms->size() == 1 && Y.numDBMs() == 1) {
      *dbms->front() = *Y.getDBMList()->front();
    } else if (Y.numDBMs() == 1) {
      while (dbms->size() > 1) {
        delete dbms->back();
        dbms->pop_back();
      }
      *dbms->front() = *Y.getDBMList()->front();
    } else {
      std::vector<DBM *> *tempList = dbms;
      // Vector constructor makes a deep copy of the pointers (not of the
      // objects that the pointers point to). Make a deep copy of the DBM
      // objects here
      std::vector<DBM *> *currList = Y.getDBMList();
      dbms = new std::vector<DBM *>;
      deep_copy(*dbms, *currList);

      delete_vector_elements(*tempList);
      tempList->clear();
      delete tempList;
    }

    isCf = Y.isInCf();
    return *this;
  }

  /** Performs a deep copy of a DBM to a DBMList object.
   * The DBMList calling this method is changed.
   * Preserves canonical form.
   * @param Y (&) The object to copy.
   * @return A reference to the copied object, which is the LHS object. */
  DBMList &operator=(const DBM &Y) {
    while (dbms->size() > 1) {
      DBM *tempDBM = dbms->back();
      delete tempDBM;
      dbms->pop_back();
    }
    *dbms->front() = Y;

    isCf = Y.isInCf();
    return *this;
  }

  /** Method that returns the complement of a DBMList. This uses
   * the (simple) method of performing a DBM that is the union of all
   * the negated constraints of the DBM, and complementing
   * DBM-by-DBM by converting the complement of the DBMs into
   * disjunctive normal form.
   * Does not preserve canonical form.
   * @return The complemented DBMList, given as a DBMList. */
  DBMList &operator!() {
    std::vector<DBM *> *old_dbms = dbms;

    if (dbms->size() == 1) {
      DBMList complement_dbms((DBM(declared_clocks)));
      complement_dbms.makeEmpty();
      complementDBM(complement_dbms, *dbms->front());
      dbms = complement_dbms.getDBMList();
      complement_dbms.dbms = nullptr;
      isCf = complement_dbms.isInCf();
    } else {
      // First compute all complements
      std::vector<DBM*>::const_iterator dbm_it = old_dbms->begin();
      DBMList first_complement_dbms((DBM(declared_clocks)));
      first_complement_dbms.makeEmpty();
      complementDBM(first_complement_dbms, **dbm_it);
      dbms = first_complement_dbms.getDBMList();
      first_complement_dbms.dbms = nullptr;
      isCf = first_complement_dbms.isInCf();

      DBMList complement_dbms((DBM(declared_clocks)));
      while(++dbm_it != old_dbms->end()) {
        complement_dbms.makeEmpty();
        complementDBM(complement_dbms, **dbm_it);
        intersect(complement_dbms);
      }
      cf(true);
    }
    // Now clean up DBMs used
    delete_vector_elements(*old_dbms);
    old_dbms->clear();
    delete old_dbms;

    return *this;
  }

  /** Intersects this DBMList with a DBM converting the intersection to
   * disjunctive normal form. This involves intersecting
   * each DBM in the DBMList with the given DBM.
   * This method does not require the DBMList or the DBM to be in
   * canonical form, and does not preserve canonical form of the DBMList. The
   * calling DBMList is changed.
   * @param Y (&) The DBM to intersect
   */
  DBMList& intersect(const DBM& Y) {
    /* This forms a new list by distributing the DBMs */
    std::for_each(dbms->begin(), dbms->end(),
        [&](DBM* d){ d->intersect(Y); });
    isCf = false;
    return *this;
  }

  /** Intersects this DBMList with another by converting the intersection to
   * disjunctive normal form. This involves intersecting
   * DBM by DBM in the list of DBMs.
   * This method does not require the DBMLists to be in
   * canonical form, and does not preserve canonical form of the DBMList. This
   * DBMList is changed.
   * @param Y (&) The DBMList to intersect */
  DBMList& intersect(const DBMList &Y) {
    if (dbms->size() == 1 && Y.numDBMs() == 1) {
      dbms->front()->intersect(*Y.getDBMList()->front());
    } else {
      std::vector<DBM *> *old_dbms = dbms;
      dbms = new std::vector<DBM *>;
      if (old_dbms->size() == 1) {
        // Deep copy of DBM to dbmListVec; since the size of the current DBMList
        // is 1, first copy, then intersect each DBM with the (single) DBM in the
        // current list.
        deep_copy(*dbms, *Y.getDBMList());
        for (DBM* dbm: *dbms) {
          dbm->intersect(*old_dbms->front());
        }
      } else {
        dbms->reserve(old_dbms->size() * Y.dbms->size());
        // Build a disjunctive normal form;
        // For example (a || b) && (c || d)
        // is transformed to a && c || a && d || b && c || b && d
        for (const DBM* const dbm1: *old_dbms) {
          for (const DBM* const dbm2: *Y.dbms) {
            DBM* copyDBM = new DBM(*dbm1);
            copyDBM->intersect(*dbm2);
            dbms->push_back(copyDBM);
          }
        }
      }

      // We have to delete element by element
      // Now delete tempList
      delete_vector_elements(*old_dbms);
      old_dbms->clear();
      delete old_dbms;
    }
    /* This forms a new list by distributing out the intersection */
    /* Should we check for same number of clocks (?)
     * Currently, the code does not. */
    isCf = false;
    return *this;
  }

  /** Performs subset checks;
   * X <= Y if and only if each DBM in X is contained in Y.
   * (This also assumes that X and Y have the same
   * number of clocks). Because Y is a DBM,
   * we can optimize the subset computation.
   * For this method,
   * only Y is required to be in canonical form.
   * @param Y (&) The right DBM.
   * @return true: *this <= Y; false: otherwise. */
  bool operator<=(const DBM &Y) const {
    if(emptiness()) {
    return true;
    } else if (Y.emptiness()) {
      assert(!emptiness());
      return false;
    } else {
      return std::all_of(dbms->begin(), dbms->end(), [&](const DBM* dbm) { return *dbm <= Y; });
    }
  }

  /** Performs subset checks;
   * X <= Y if and only if X && !Y is empty.
   * This is a simpler (but computationally intensive)
   * implementation.
   * (This also assumes that X and Y have the same
   * number of clocks). For this method,
   * only Y is required to be in canonical form.
   * @param Y (&) The right DBMList.
   * @return true: *this <= Y; false: otherwise. */
  bool operator<=(const DBMList &Y) const {
    if(emptiness()) {
      return true;
    } else if (Y.emptiness()) {
      assert(!emptiness());
      return false;
    } else if (dbms->size() == 1) {
      return Y >= *dbms->front();
    } else if (Y.dbms->size() == 1) {
      return (*this) <= *Y.dbms->front();
    } else {
    // !Y
      DBMList complement(Y);
      !complement;
      complement.cf();

    // !Y empty, hence X && !Y empty
      if (complement.emptiness()) {
      return true;
      } else {
    // X && !Y
        complement.intersect(*this);
        complement.cf();
        return complement.emptiness();
      }
    }
  }

  /** Performs superset checks;
   * X >= Y if and only if Y <= X, which is true if
   * and only if !X && Y is empty.
   * This is a simpler (but computationally intensive)
   * implementation.
   * (This also assumes that X and Y have the same
   * number of clocks). The simpler subset computation
   * only works when potentially greater structure is a DBM. For this method,
   * (*this), the calling DBMList, is required to be in canonical form.
   * @param Y (&) The right DBM.
   * @return true: *this >= Y; false: otherwise. */
  bool operator>=(const DBM &Y) const {
    if (Y.emptiness()) {
      return true;
    } else if (emptiness()) {
      assert(!Y.emptiness());
      return false;
    } else if (dbms->size() == 1) {
      return *dbms->front() >= Y;
    } else {
      DBMList complement(*this);
      !complement;
      complement.cf();
      if (complement.emptiness()) {
        return true;
      } else {
        complement.intersect(Y);
        complement.cf();
        return complement.emptiness();
      }
    }
  }

  /** Performs superset checks;
   * X >= Y if and only if Y <= X, which is true if
   * and only if !X && Y is empty.
   * For this method,
   * (*this), the calling DBMList, is required to be in canonical form.
   * @param Y (&) The right DBMList.
   * @return true: *this >= Y; false: otherwise. */
  bool operator>=(const DBMList &Y) const {
    return Y <= *this;
  }

  /** Determines equality of a DBMList and DBM;
   * X == Y if and only if X <= Y && X >= Y. Note that
   * in a DBMList, it might be possible (with our definition
   * of cf() for a DBMList) that a DBMList with more than one
   * DBM may be equal to the DBM. Equality means that the two
   * structures have the same set of clock valuations.
   * @param Y (&) The right DBM
   * @return true: the calling DBMList equals Y, false: otherwise. */
  bool operator==(const DBM &Y) const {
    if (dbms->size() == 1) {
      return *dbms->front() == Y;
    }
    return ((*this) <= Y) && ((*this) >= Y);
  }

  /** Determines equality of a two DBMLists;
   * X == Y if and only if X <= Y && X >= Y. Note that
   * in a DBMList, it might be possible (with our definition
   * of cf() for a DBMList) that DBMLists having a different
   * number of lists may be equal. Equality means that the two
   * structures have the same set of clock valuations.
   * @param Y (&) The right DBMList
   * @return true: the calling DBMList equals Y, false: otherwise. */
  bool operator==(const DBMList &Y) const {
    if (dbms->size() == 1) {
      return Y == *dbms->front();
    }
    return (*this <= Y) && (*this >= Y);
  }

  /** Checks and returns the relation comparing the calling DBMList
   * to Y.
   * @param Y (&) The right DBM.
   * @return An integer specifying the comparison between the
   * calling DBMList (X) and the input DBM (Y).  0: X incomparable to Y,
   * 1: X <= Y,  2: X >= Y,  3: X == Y.
   * @note This method assumes that the calling DBMList and Y have the same
   * number of clocks. */
  int relation(const DBM &Y) const {
    /* For now, just utilize the <= and >= comparisons. */
    bool gt = this->operator>=(Y);
    bool lt = this->operator<=(Y);

    if (gt && lt) return 3;
    if (gt) return 2;
    if (lt) return 1;
    return 0;
  }

  /** Checks and returns the relation comparing the calling DBMList
   * to Y.
   * @param Y (&) The right DBMList.
   * @return An integer specifying the comparison between the
   * calling DBMList (X) and the input DBMList (Y).  0: X incomparable to Y,
   * 1: X <= Y,  2: X >= Y,  3: X == Y.
   * @note This method assumes that the calling DBMList and Y have the same
   * number of clocks. */
  int relation(const DBMList &Y) const {
    /* For now, just utilize the <= and >= comparisons. */
    bool gt = this->operator>=(Y);
    bool lt = this->operator<=(Y);

    if (gt && lt) return 3;
    if (gt) return 2;
    if (lt) return 1;
    return 0;
  }

  /** Performs the time successor operator; this is equivalent
   * to computing the time successor of each DBM in the DBMList.
   * This method preserves canonical form.
   * @return The reference to the changed calling DBMList. */
  DBMList &suc() {
    std::for_each(dbms->begin(), dbms->end(),
        [](DBM* d){ d->suc(); });
    isCf = false;
    return *this;
  }

  /** Performs the time predecessor operator; this is equivalent
   * to computing the time predecessor of each DBM in the DBMList.
   * This method does not preserve canonical form.
   * @return The reference to the changed calling DBMList. */
  DBMList &pre() {
    std::for_each(dbms->begin(), dbms->end(),
        [](DBM* d){ d->pre(); });
    isCf = false;
    return *this;
  }

  /** Reset a single clock, specified by x, to 0, by resetting
   * each DBM in the DBMList.
   * The final DBMList is not in canonical form.
   * @param x The clock to reset to 0.
   * @return The reference to the changed, calling resulting DBMList. */
  DBMList &reset(const DBM::size_type x) {
    std::for_each(dbms->begin(), dbms->end(),
        [&](DBM* d){ d->reset(x); });
    isCf = false;
    return *this;
  }

  /** Resets all the clocks in the given clock set to $0$ by resetting
   * each DBM in the DBMList.
   * The final DBM is not in canonical form.
   * @param rs (*) The set of clocks to reset to 0.
   * @return The reference to the changed, calling resulting DBM. */
  DBMList &reset(const ClockSet& rs) {
    std::for_each(dbms->begin(), dbms->end(),
        [&](DBM* d){ d->reset(rs); });
    isCf = false;
    return *this;
  }

  /** Assign the current value to clock y to clock x (x := y). This
   * "resets" the clock x to the value of clock y, performing the
   * assignment in each DBM of the DBMList.
   * @param x The clock to change the value of
   * @param y The clock to reset the first clock to.
   * @return The reference to the changed, calling resulting DBMList. */
  DBMList &reset(const DBM::size_type x, const DBM::size_type y) {
    std::for_each(dbms->begin(), dbms->end(),
        [&](DBM* d){ d->reset(x, y); });
    isCf = false;
    return *this;
  }

  /** Compute the reset predecessor operator, which gives DBMList[x |-> 0].
   * This method computes the reset predecessor by computing the reset
   * predecessor for each DBM in the DBMList.
   * The DBMList needs to be in canonical form before
   * calling this method, and the resulting DBMList may not be in canonical form
   * after this operation.
   * @param x The clock that was just reset (after the predecessor zone).
   * @return The reference to the modified DBMList. */
  DBMList &preset(const DBM::size_type x) {
    std::for_each(dbms->begin(), dbms->end(),
        [&](DBM* d){ d->preset(x); });
    isCf = false;
    return *this;
  }

  /** Compute the reset predecessor operator, which gives DBMList[PRS |-> 0].
   * This method computes the reset predecessor by computing the reset
   * predecessor for each DBM in the DBMList.
   * The DBMList needs to be in canonical form before
   * calling this method, and the resulting DBMList may not be in canonical form
   * after this operation.
   * @param prs (*) The set of clocks just reset (after the predecessor zone).
   * @return The reference to the modified DBMList. */
  DBMList &preset(const ClockSet& prs) {
    std::for_each(dbms->begin(), dbms->end(),
        [&](DBM* d){ d->preset(prs); });
    isCf = false;
    return *this;
  }

  /** Compute the reset predecessor operator after the assignment
   * of x to y, which gives DBM[x |-> y]. Computed by computing DBM[x |-> y]
   * for each DBM in the DBMList.
   * The DBMList needs to be in canonical form before
   * calling this method, and the resulting DBMList may not be in canonical form
   * after this operation.
   * @param x The clock that was just reset (after the predecessor zone).
   * @param y The second clock; the clock whose value x was just assigned to.
   * @return The reference to the modified DBMList. */
  DBMList &preset(const DBM::size_type x, const DBM::size_type y) {
    std::for_each(dbms->begin(), dbms->end(),
        [&](DBM* d){ d->preset(x, y); });
    isCf = false;
    return *this;
  }

  /** Normalizes the DBMList with respect to the specified
   * constant maxc. This method normalizes by normalizing
   * each DBM in the DBMList with respect to maxc.
   * The resulting DBMList may or may not be in canonical form.
   * @param maxc The maximum constant.
   * @return none
   * @note This only works when the timed automaton is "diagonal-free,"
   * or does not have any clock difference constraints in the automaton. */
  void bound(const bound_t maxc) {
    std::for_each(dbms->begin(), dbms->end(),
        [&](DBM* d){ d->bound(maxc); });
    isCf = false;
  }

  /** Converts the calling DBMList to its canonical form. In this
   * code, a DBMList is in canonical form if and only if all of its
   * DBMs are in canonical form (shortest path closure). We also add other
   * constraints for performance. First, we eliminate redundant empty DBMs.
   * This includes all empty DBMs when the DBMList is nonempty.
   * Even if the DBMList is empty, we
   * insist that the DBMList always has at least one DBM (even though an
   * empty list of DBMs is equivalent to an empty clock zone).
   * Second, we do not allow any redundant
   * DBMs. If DBM_i <= DBM_j, DBM_i is deleted. Among other properties,
   * this allows intersection to be an idempotent operation.
   *
   * We keep
   * the definition a bit relaxed to make its implementation easier. We
   * tightened the definition with simplifications when those will reduce
   * the number of DBMs to improve performance.
   * @return None
   * @note This implementation is the Floyd-Warshall Algorithm
   * for all pairs shortest paths on each of the DBMs in the DBMList,
   * followed by some simplifications.*/
  void cf(bool no_remove_contained_dbms = false) {
    /* Check that the DBM is in Canonical Form, and
     * do nothing if it is */
    if (!isCf) {
      std::for_each(dbms->begin(), dbms->end(),
          [](DBM* d){ d->cf(); });

      remove_empty_dbms();
      if(!no_remove_contained_dbms) {
      remove_contained_dbms();
      }

      isCf = true; // the DBMList is now in Canonical Form
    }
  }

  /** This method changes this DBMList to the empty DBMList with one
   * DBM. This is used for
   * performance enhancements to save constructors to remake a DBMList
   * when a DBMList is decided to become empty. The returned DBMList
   * is in canonical form.
   * @return [None] */
  void makeEmpty() {
    assert(dbms->begin() != dbms->end());
    std::for_each(++(dbms->begin()), dbms->end(), [](DBM* d) { delete d; });
    dbms->erase(++(dbms->begin()), dbms->end());
    dbms->front()->makeEmpty();
    isCf = true;
  }

  /** This checks if DBMList represents an empty region
   * or the empty clock zone. This method assumes the DBMList
   * is in canonical form.
   * @return true: this clock zone is empty, false: otherwise. */
  bool emptiness() const {
    for (std::vector<DBM*>::iterator it = dbms->begin();
         it != dbms->end(); /* ++it omitted due to erase in loop */)
    {
      if (!(*it)->emptiness()) {
        return false;
      } else if(dbms->size() > 1) {
        delete *it;
        it = dbms->erase(it);
      } else {
        ++it;
      }
    }
    return true;
  }

  /** This converts all finite constraints
   * to <=, making all inequalities non strict by loosening
   * < to <=.
   * The DBMList calling this method is changed.
   * @return None*/
  void closure() {
    std::for_each(dbms->begin(), dbms->end(),
        [](DBM* d){ d->closure(); });
    isCf = false;
  }

  /** This converts all finite constraints
   * to <, making all inequalities strict by tightening
   * <= to <.
   * The DBMList calling this method is changed.
   * @return None*/
  void closureRev() {
    std::for_each(dbms->begin(), dbms->end(),
        [](DBM* d){ d->closureRev(); });
    isCf = false;
  }

  /** This converts all finite upper-bound constraints
   * to <, making all inequalities strict by tightening
   * <= to <, excluding single clock lower-bounds.
   * The DBMList calling this method is changed.
   * @return None*/
  void predClosureRev() {
    std::for_each(dbms->begin(), dbms->end(),
        [](DBM* d){ d->predClosureRev(); });
    isCf = false;
  }

  /** Prints out the DBMList by printing each DBM
   * in (#, op) matrix format. This gives a list of
   * matrices.
   * The # is the integer bound for the constraint,
   * and op is based on the fourth bit. 0: <, 1: <=
   * @return None */
  void print(std::ostream &os) const {
    int dInd = 0;
    for (const DBM* const dbm: *dbms) {
      os << "DBMList DBM " << dInd << std::endl
         << *dbm;
      dInd++;
    }
    os << std::endl;
  }

  /** Print the DBMList, more compactly, as a list of DBMs printed
   * as a list of constraints. The constraints
   * are printed in the order they appear in each matrix, and the DBMs are
   * separated by || (without line breaks).
   * @return none */
  void print_constraint(std::ostream &os) const {
    for (std::vector<DBM *>::const_iterator it = dbms->begin();
         it != dbms->end(); it++) {
      (*it)->print_constraint(os);
      if ((it + 1) != dbms->end()) {
        os << " || ";
      }
    }
  }
};

/** Stream operator for DBMLists */
inline std::ostream &operator<<(std::ostream &os, const DBMList &l) {
  l.print_constraint(os);
  return os;
}

#endif // DBMLIST_H<|MERGE_RESOLUTION|>--- conflicted
+++ resolved
@@ -56,7 +56,6 @@
    * Does not preserve canonical form.
    * @param Y (&) The DBM to complement.
    * @return The complemented DBM, given as a DBMList. */
-<<<<<<< HEAD
   void complementDBM(DBMList& out, const DBM &Y) {
     assert(out.emptiness());
     if(Y.emptiness())
@@ -65,53 +64,20 @@
     } else {
       bool first = true;
       if(!Y.emptiness()) {
-    /* Check for infinity DBM */
-    for (DBM::size_type i = 0; i < Y.clocks_size(); i++) {
-      for (DBM::size_type j = 0; j < Y.clocks_size(); j++) {
-        if (!(Y.isConstraintImplicit(i, j))) {
-              const clock_value_t raw_constraint = Y(i, j);
-              const clock_value_t sign = (raw_constraint & 0x1) ^ 0x1; // sign of new constraint
-              const clock_value_t negated_raw_constraint = ((-(raw_constraint >> 1)) << 1)|sign;
-              const DBM negated_dbm(j, i, negated_raw_constraint, declared_clocks);
+        /* Check for infinity DBM */
+        for (DBM::size_type i = 0; i < Y.clocks_size(); i++) {
+          for (DBM::size_type j = 0; j < Y.clocks_size(); j++) {
+            if (!(Y.isConstraintImplicit(i, j))) {
+              const DBM negated_dbm(j, i, negate_constraint(Y(i,j)), declared_clocks);
               if(first) {
                 *out.dbms->front() = negated_dbm;
                 first = false;
-=======
-  DBMList *complementDBM(const DBM &dbm) {
-    if (dbm.emptiness()) {
-      return new DBMList(dbm.declared_clocks());
-    }
-    /* Check for infinity DBM */
-    bool hasAConstraint = false;
-    DBMList *myList = nullptr;
-    for (DBM::size_type i = 0; i < dbm.clocks_size(); ++i) {
-      for (DBM::size_type j = 0; j < dbm.clocks_size(); ++j) {
-        if (!(dbm.isConstraintImplicit(i, j))) {
-          hasAConstraint = true;
-          DBM tempDBM(j, i, negate_constraint(dbm(i,j)), declared_clocks);
-          if (myList == nullptr) {
-            myList = new DBMList(tempDBM);
->>>>>>> e0481cdc
-          } else {
+              } else {
                 out.addDBM(negated_dbm);
+              }
+            }
           }
         }
-      }
-    }
-<<<<<<< HEAD
-=======
-
-    if(hasAConstraint) {
-      myList->setIsCfFalse();
-    } else {
-      // Set to Empty DBM
-      DBM emptyDBM(dbm.declared_clocks());
-
-      for (DBM::size_type i = 1; i < dbm.clocks_size(); i++) {
-        emptyDBM.addConstraint(i, 0, 0);
-        emptyDBM.addConstraint(0, i, 0);
-        emptyDBM.addConstraint(0, 0, 0);
->>>>>>> e0481cdc
       }
     }
   }
