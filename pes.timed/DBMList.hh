/** \file DBMList.hh
 * A List of Difference Bound Matrices (DBMList); a 
 * list (union) of matrices implementation for a union of clock
 * zones. 
 * @author Peter Fontana, Dezhuang Zhang, and Rance Cleaveland. 
 * @note Many functions are inlined for better performance.
 * @version 1.21
 * @date November 8, 2013 */

#ifndef DBMLIST_H
#define DBMLIST_H

#include <iostream>
#include <vector>
#include "DBM.hh"

using namespace std;

/** The Difference Bound Matrix List (DBMList) class; a list
 * (union) of matrices implementation for a union of clock zones. 
 * The DBMList is a vector of DBMs. The implementation is such that
 * each DBM_i in DBM_1, DBM_2, ... DBM_k is a Difference Bound Matrix (DBM),
 * and the DBMList represents the clock zone (DBM_1 || DBM_2 || ... ||| DBM_k).
 * This method provides a simple implementation of clock zone unions (not
 * necessarily the fastest) and is written so that if the DBMList has only one
 * DBM (is just a clock zone), the implementation is fast. We utilize this 
 * reasoning on the (unproven) belief that clock zone unions will be rarely
 * used; the prover works to minimize the use of clock zone unions. Hence,
 * many methods either have an equivalent taking in only a DBM and/or are
 * optimized when the input DBMList or the calling DBMList is in fact
 * equivalent to a DBM (stores one DBM).
 * @author Peter Fontana, Dezhuang Zhang, and Rance Cleaveland. 
 * @note Many functions are inlined for better performance.
 * @version 1.2
 * @date November 2, 2013 */
class DBMList {
private:
	/** True if the DBM is still in canonical form (cf()), false otherwise.
	 * This provides a quick a 1-bit check that avoids needless 
	 * work to convert something already in cf() to cf(). */
	bool isCf;
	
	/** The list of DBMs; the set of valuations represented is
	 * dbmListVec[0] || dbmListVec[1] || ... || dbmListVec[listSize-1]. */
	vector<DBM *> * dbmListVec;
  
  /** Private method that returns the complement of a DBM. This uses
   * the (simple) method of performing a DBM that is the union of all
   * the negated constraints of the DBM. This method is private
   * because it is not needed by the prover. 
   * @param Y (&) The DBM to complement.
   * @return The complemented DBM, given as a DBMList. */
<<<<<<< HEAD
  DBMList * complementDBM(const DBM &Y) {
=======
  DBMList * complementDBM(DBM &Y) {
>>>>>>> 7429eeca
    if(Y.emptiness()) {
      DBMList * newList = new DBMList(Y.nClocks); 
      return newList;
    }
    /* Check for infinity DBM */
    bool hasAConstraint = false;
    DBMList * myList = NULL;
    for(int i = 0; i < Y.nClocks; i++) {
      for(int j = 0; j < Y.nClocks; j++) {
        if(!(Y.isConstraintImplicit(i,j))) {
          hasAConstraint = true;
          int tempVal = Y(i,j);
          int tempCons = 0x1;
          if((tempVal&0x1) == 0x1) {
            tempCons = 0;
          }
          short int constraintVal = ((-(tempVal >> 1)) << 1) + tempCons;
          DBM *tempDBM = new DBM(nClocks,j,i, constraintVal);
          if(myList == NULL) {
            myList = new DBMList(*tempDBM);  
          }
          else {
            myList->addDBM(*tempDBM);
          }
          delete tempDBM;
          
        }
      }
    }
    if(hasAConstraint == false) {
      // Set to Empty DBM
      DBM * emptyDBM = new DBM(Y.nClocks);
        
      for (int i=1; i<Y.nClocks; i++){
        emptyDBM->addConstraint(i,0, 0);
        emptyDBM->addConstraint(0,i, 0);
        emptyDBM->addConstraint(0,0, 0);
      }
      emptyDBM->cf();
      myList = new DBMList(*emptyDBM);
      delete emptyDBM;
    }
    else {
      myList->setIsCfFalse();
    }
    return myList;
  }
  
public:
  /** The Number of clocks in the space for the DBMList. This
   * number includes the "zero clock." This number is also
   * the same for all DBMs in the DBMList. */
  short int nClocks;
  
  /** Return the number of DBMs in the DBMList. This is used to
   * determine how many zones are unioned. Knowing if the size
   * is 1 or larger than 1 is critical, since many methods are
   * optimized for a DBMList with one DBM, which is equivalent
   * to a DBM.
   * @return The number of DBMs in the DBMList. */
<<<<<<< HEAD
  int numDBMs() const {
=======
  int numDBMs() {
>>>>>>> 7429eeca
    return dbmListVec->size();
  }
  
  /** Return the vector of DBMs. Utilized by other methods to access
   * the DBMs, often to iterate through each DBM.
   * @return The vector storing the DBMs in the DBMList. */
<<<<<<< HEAD
  vector<DBM *> * getDBMList() const {
=======
  vector<DBM *> * getDBMList() {
>>>>>>> 7429eeca
    return dbmListVec;
  }
  
  /** Default Constructor for a DBMList; creates an initial DBMList
   * with one DBM,
   * representing no constraint: the diagonal and the top row are 
   * (0, <=), and the rest of the entries are (infinity, <). 
   * This is the loosest possible DBM.
   * @param numClocks The number of clocks, including the one "dummy" \
   * "zero clock". Hence, there are numClocks - 1 actual clocks 
   * with 1 "zero" clock.
   * @return [Constructor] */
<<<<<<< HEAD
  DBMList(const short int numClocks) {
=======
  DBMList(short int numClocks) {
>>>>>>> 7429eeca
    nClocks = numClocks;
    dbmListVec = new vector<DBM *>;
    dbmListVec->push_back(new DBM(numClocks));
    isCf = false;
  }
  
  /** Copy Constructor for DBMList, making a DBMList representing the 
   * DBM.
   * @param Y (&) The object to copy.
   * @return [Constructor] */
<<<<<<< HEAD
  DBMList(const DBM &Y) {
=======
  DBMList(DBM &Y) { 
>>>>>>> 7429eeca
    nClocks = Y.nClocks;
    dbmListVec = new vector<DBM *>;
    DBM * tDBM = new DBM(Y);
    dbmListVec->push_back(tDBM);
    isCf = Y.isInCf();
  
  }
  
  /** Copy Constructor for DBMLists, copying a DBMList.
   * @param Y (&) The object to copy.
   * @return [Constructor] */
<<<<<<< HEAD
  DBMList(const DBMList &Y) {
=======
  DBMList(DBMList &Y) { 
>>>>>>> 7429eeca
    nClocks = Y.nClocks;
    // Vector constructor makes a deep copy of the pointers (not of the objects 
    // that the pointers point to). Make a deep copy of the DBM objects here
    vector <DBM *> * currList = Y.getDBMList();
    dbmListVec = new vector<DBM *>;
    for(unsigned int i = 0; i < currList->size(); i++) {
      DBM *tD =(*currList)[i];
      dbmListVec->push_back(new DBM(*tD));
    }
    isCf = Y.isCf;
  }
  
  /** Destructor; deletes each DBM in the DBMList and then deletes the vector.
   * @return [Destructor]. */
  ~DBMList() {
    if(dbmListVec != NULL) {
      for(vector<DBM *>::iterator it=dbmListVec->begin(); it != dbmListVec->end(); it++)
      {
        DBM *tD = *it;
        delete tD;
      }
      dbmListVec->clear();
    }
    delete dbmListVec;
  
  }
  
  /** Tell the object that it is not in canonical form.
   * Call this method whenever changing the DBMList's value from the outside. 
   * Otherwise, cf() will fail to convert the DBMList to canonical form.
   * @return None */
  void setIsCfFalse() {
    isCf = false;
    /* Do I also need to set isCf = false for internal DBMs?
     * I believe I do. */
    for(vector<DBM *>::iterator it=dbmListVec->begin(); it != dbmListVec->end(); it++)
    {
      DBM * tD = *it;
      tD->setIsCfFalse();
    }
  }
  
  /** Returns whether this DBMList is in canonical form or not.
   * @return true: the DBMList is in canonical form; false: otherwise. */
<<<<<<< HEAD
  bool isInCf() const {
=======
  bool isInCf() {
>>>>>>> 7429eeca
    return isCf;
  }
  
  /** Union the calling DBMList with DBM Y; perform this by making
   * a deep copy of Y and adding to the list of DBMs. 
   * The calling DBMList is changed.
   * @param Y (&) The DBM to add to the list of DBMs. 
   * @return None. */
<<<<<<< HEAD
  void addDBM(const DBM &Y) {
=======
  void addDBM(DBM &Y) {
>>>>>>> 7429eeca
    dbmListVec->push_back(new DBM(Y));
  }
  
  /** Union the calling DBMList with DBMList Y; perform this by making
   * a deep copy of each DBM in Y and adding to the list of DBMs. 
   * The calling DBMList is changed.
   * @param Y (&) The DBMList to add to the list of DBMs. 
   * @return None. */
<<<<<<< HEAD
  void addDBMList(const DBMList &Y) {
    for(vector<DBM *>::iterator it=(Y.dbmListVec)->begin(); it != (Y.dbmListVec)->end(); it++)
    {
      addDBM(*(*it));
    }
=======
  void addDBMList(DBMList &Y) {
    for(vector<DBM *>::iterator it=(Y.dbmListVec)->begin(); it != (Y.dbmListVec)->end(); it++)
    {
       dbmListVec->push_back(new DBM(*(*it)));
    }
   
>>>>>>> 7429eeca
  }
  
  /** Performs a deep copy of the DBMList.  
   * The DBMList calling this method is changed.  
   * Preserves canonical form.
   * @param Y (&) The object to copy.
   * @return A reference to the copied object, which is the LHS object. */
<<<<<<< HEAD
  DBMList & operator = (const DBMList &Y){
=======
  DBMList & operator = (DBMList &Y){
>>>>>>> 7429eeca
    nClocks = Y.nClocks;
    if(dbmListVec->size() == 1 && Y.numDBMs() == 1) {
      *((*dbmListVec)[0]) = *((*(Y.getDBMList()))[0]);
    }
    else if (Y.numDBMs() == 1) {
      while(dbmListVec->size() > 1) {
        DBM * tempDBM = dbmListVec->back();
        delete tempDBM;
        dbmListVec->pop_back();
      }
      *((*dbmListVec)[0]) = *((*(Y.getDBMList()))[0]);
    }
    else {
      vector<DBM *> * tempList = dbmListVec;
      // Vector constructor makes a deep copy of the pointers (not of the objects 
      // that the pointers point to). Make a deep copy of the DBM objects here
      vector <DBM *> * currList = Y.getDBMList();
      dbmListVec = new vector<DBM *>;
      for(unsigned int i = 0; i < currList->size(); i++) {
        dbmListVec->push_back(new DBM( *((*currList)[i])));
      }

      for(vector<DBM *>::iterator it=tempList->begin(); it != tempList->end(); it++)
      {
        DBM *tD = *it;
        delete tD;
      }
      tempList->clear();
      delete tempList;
    }

    isCf = Y.isInCf();
    return *this;	
  }
  
  /** Performs a deep copy of a DBM to a DBMList object.  
   * The DBMList calling this method is changed.  
   * Preserves canonical form.
   * @param Y (&) The object to copy.
   * @return A reference to the copied object, which is the LHS object. */
<<<<<<< HEAD
  DBMList & operator = (const DBM &Y){
=======
  DBMList & operator = (DBM &Y){
>>>>>>> 7429eeca
    nClocks = Y.nClocks;
    while(dbmListVec->size() > 1) {
	    DBM * tempDBM = dbmListVec->back();
	    delete tempDBM;
	    dbmListVec->pop_back();
	  }
	  *((*dbmListVec)[0]) = Y;

    isCf = Y.isInCf();
    return *this;	
  }
  
  /** Method that returns the complement of a DBMList. This uses
   * the (simple) method of performing a DBM that is the union of all
   * the negated constraints of the DBM, and complementing
   * DBM-by-DBM by converting the complement of the DBMs into
<<<<<<< HEAD
   * disjunctive normal form.
=======
   * disjunctive normal form. 
   * @param Y (&) The DBMList to complement.
>>>>>>> 7429eeca
   * @return The complemented DBMList, given as a DBMList. */
  DBMList & operator!(){
    if(dbmListVec->size() == 1) {
      vector<DBM *> * tempList = dbmListVec;
      DBMList * myTempList = (this->complementDBM(*((*dbmListVec)[0])) );
      dbmListVec = myTempList->getDBMList();
      // Now clean up DBMs used
      for(vector<DBM *>::iterator it=tempList->begin(); it != tempList->end(); it++)
      {
        DBM *tD = *it;
        delete tD;
      }
      tempList->clear();
      delete tempList;
      // The vector was a shallow copy, so delete the rest of the list
      myTempList->dbmListVec = NULL;
      delete myTempList;
    }
    else {
      vector <DBM *> *tempList = dbmListVec;
      vector<DBMList *> dbmVec;
      for(unsigned int i = 0; i < dbmListVec->size(); i++) {
        DBMList * outputList = complementDBM(*((*dbmListVec)[i]));
        dbmVec.push_back(outputList);
      }
      // Vector constructor makes a deep copy of the pointers (not of the objects 
      // that the pointers point to). Make a deep copy of the DBM objects here
      vector <DBM *> * currList = (dbmVec[0])->getDBMList();
      
      dbmListVec = new vector<DBM *>;
      for(unsigned int i = 0; i < currList->size(); i++) {
        DBM * myDBM = new DBM( *((*currList)[i]));
        dbmListVec->push_back(myDBM);
      }
      for(unsigned int j = 1; j < dbmVec.size(); j++){
        this->cf();
        *this & *(dbmVec[j]); 
      }
      // Now delete tempList
      for(vector<DBM *>::iterator it=tempList->begin(); it != tempList->end(); it++)
      {
        DBM *tD = *it;
        delete tD;
      }
      tempList->clear();
      delete tempList;
      /* Delete dbmVec */
       for(vector<DBMList *>::iterator it=dbmVec.begin(); it != dbmVec.end(); it++)
      {
        DBMList *tD = *it;
        delete tD;
      }
      dbmVec.clear();
      // Now delete currList
      currList = NULL;

    
    }
    isCf = false;
    return *this;
  }
  
  /** Intersects a DBMList with a DBM converting the intersection to 
   * disjunctive normal form. This involves intersecting
   * each DBM in the DBMList with the given DBM. 
   * This method does not require the DBMList or the DBM to be in
   * canonical form, and does not preserve canonical form of the DBMList. The 
   * calling DBMList is changed.
   * @param Y (&) The DBM to intersect
   * @return The reference to the intersected DBMList (which is the now changed
   * calling DBMList). */    
<<<<<<< HEAD
  DBMList & operator & (const DBM &Y){
    if(dbmListVec->size() == 1) { // Do you really want to treat 1 as a special case?
=======
  DBMList & operator & (DBM &Y){
    if(dbmListVec->size() == 1) {
>>>>>>> 7429eeca
      *((*dbmListVec)[0]) & Y;
      isCf = false;
      return *this;
    }
    
    /* This forms a new list by distributing the DBMs */
    for(unsigned int i = 0; i < dbmListVec->size(); i++) {
      /* Since the vector of DBMs stores the pointers
       * hopefully this updates the vector for the correct DBMs */
      DBM *tD = (*dbmListVec)[i];
      *tD & Y;
    }
    isCf = false;
    return *this;
  }
  
  /** Intersects two DBMLists by converting the intersection to 
   * disjunctive normal form. This involves intersecting
   * DBM by DBM in the list of DBMs. 
   * This method does not require the DBMLists to be in
   * canonical form, and does not preserve canonical form of the DBMList. The 
   * calling DBMList is changed.
   * @param Y (&) The DBMList to intersect
   * @return The reference to the intersected DBMList (which is the now changed
   * calling DBMList). */      
<<<<<<< HEAD
  DBMList & operator & (const DBMList &Y){
=======
  DBMList & operator & (DBMList &Y){
>>>>>>> 7429eeca
    if(dbmListVec->size() == 1 && Y.numDBMs() == 1) {
      *((*dbmListVec)[0]) & *((*(Y.getDBMList()))[0]);
      isCf = false;
      return *this;
    }
    if(dbmListVec->size() == 1) {
      vector<DBM *> * tempList = dbmListVec;
      // Vector constructor makes a deep copy of the pointers (not of the objects 
      // that the pointers point to). Make a deep copy of the DBM objects here
      vector <DBM *> * currList = Y.getDBMList();
      dbmListVec = new vector<DBM *>;
      for(unsigned int i = 0; i < currList->size(); i++) {
        dbmListVec->push_back(new DBM( *((*currList)[i])));
      }
      for(unsigned int i = 0; i < Y.dbmListVec->size(); i++) {
        /* Since the vector of DBMs stores the pointers
        * hopefully this updates the vector for the correct DBMs */
        DBM * tD = (*dbmListVec)[i];
        *tD & *((*tempList)[0]);
      
      }
      // We have to delete element by element
      // Now delete tempList
      for(vector<DBM *>::iterator it=tempList->begin(); it != tempList->end(); it++)
      {
        DBM *tD = *it;
        delete tD;
      }
      tempList->clear();
      delete tempList;
    }
    else {
      /* Iterate through Y dbmListVec times */
      vector<DBM *> * tempList = dbmListVec;
      dbmListVec = new vector<DBM *>;
      for(unsigned int i = 0; i < tempList->size(); i++) {
        for(unsigned int j = 0; j < Y.dbmListVec->size(); j++) {
          /* Since the vector of DBMs stores the pointers
          * hopefully this updates the vector for the correct DBMs */
          DBM * copyDBM = new DBM(*((*tempList)[i]));
          *copyDBM & *((*(Y.dbmListVec))[j]);
          dbmListVec->push_back(copyDBM); 
        }
      }
      // We have to delete element by element
      // Now delete tempList
      for(vector<DBM *>::iterator it=tempList->begin(); it != tempList->end(); it++)
      {
        DBM *tD = *it;
        delete tD;
      }
      tempList->clear();
      delete tempList;
    
    }
    /* This forms a new list by distributing out the intersection */
    /* Should we check for same number of clocks (?)
     * Currently, the code does not. */
    isCf = false;
    return *this;
  }
  
  /** Performs subset checks; 
   * X <= Y if and only if each DBM in X is contained in Y. 
   * (This also assumes that X and Y have the same
   * number of clocks). Because Y is a DBM,
   * we can optimize the subset computation. 
   * For this method,
   * only Y is required to be in canonical form.
   * @param Y (&) The right DBM.
   * @return true: *this <= Y; false: otherwise. */
<<<<<<< HEAD
  bool operator <= (const DBM &Y) const{
=======
  bool operator <= (DBM &Y){
>>>>>>> 7429eeca
  
    bool tempB = true;
    for(unsigned int i = 0; i < dbmListVec->size(); i++) {
      tempB = *((*dbmListVec)[i]) <= Y;
      if (tempB == false) {
        return false;
      }
    }
    return true;
  }
    
  /** Performs subset checks; 
   * X <= Y if and only if X && !Y is empty.
   * This is a simpler (but computationally intensive)
   * implementation.
   * (This also assumes that X and Y have the same
   * number of clocks). For this method,
   * only Y is required to be in canonical form.
   * @param Y (&) The right DBMList.
   * @return true: *this <= Y; false: otherwise. */
<<<<<<< HEAD
  bool operator <= (const DBMList &Y) const {
=======
  bool operator <= (DBMList &Y){
>>>>>>> 7429eeca
    if(dbmListVec->size() == 1) {
      return Y >= *((*dbmListVec)[0]);
    }
    
    DBMList * tempDBMList = new DBMList(Y);
    !(*tempDBMList);
    tempDBMList->cf();
    if(tempDBMList->emptiness()) {
      delete tempDBMList;
      return true;
    }
    (*tempDBMList) & *this;
    tempDBMList->cf();
    bool isEmpty = tempDBMList->emptiness();
    delete tempDBMList;
    return isEmpty;
  }
  
  /** Performs superset checks; 
   * X >= Y if and only if Y <= X, which is true if
   * and only if !X && Y is empty.
   * This is a simpler (but computationally intensive)
   * implementation. 
   * (This also assumes that X and Y have the same
   * number of clocks). The simpler subset computation
   * only works when potentially greater structure is a DBM. For this method,
   * (*this), the calling DBMList, is required to be in canonical form.
   * @param Y (&) The right DBM.
   * @return true: *this >= Y; false: otherwise. */
<<<<<<< HEAD
  bool operator >= (const DBM &Y) const{
=======
  bool operator >= (DBM &Y){
>>>>>>> 7429eeca
    
    if(dbmListVec->size() == 1) {
      return *((*dbmListVec)[0]) >= Y;
    }
    else {
      DBMList * tempDBMList = new DBMList(*this);
      !(*tempDBMList);
      tempDBMList->cf();
      if(tempDBMList->emptiness()) {
        delete tempDBMList;
        return true;
      }
      (*tempDBMList) & Y;
      tempDBMList->cf();
      bool isEmpty = tempDBMList->emptiness();
      delete tempDBMList;
      return isEmpty;
    }
    
  }
  
  /** Performs superset checks; 
   * X >= Y if and only if Y <= X, which is true if
   * and only if !X && Y is empty.
   * This is a simpler (but computationally intensive)
   * implementation. 
   * (This also assumes that X and Y have the same
   * number of clocks).  For this method,
   * (*this), the calling DBMList, is required to be in canonical form.
   * @param Y (&) The right DBMList.
   * @return true: *this >= Y; false: otherwise. */
<<<<<<< HEAD
  bool operator >= (const DBMList &Y) const {
=======
  bool operator >= (DBMList &Y){
>>>>>>> 7429eeca
    
    if(dbmListVec->size() == 1) {
      return Y <= *((*dbmListVec)[0]);
    }
    DBMList * tempDBMList = new DBMList(*this);
    !(*tempDBMList);
    tempDBMList->cf();
    if(tempDBMList->emptiness()) {
      delete tempDBMList;
      return true;
    }
    (*tempDBMList) & Y;
    tempDBMList->cf();
    bool isEmpty = tempDBMList->emptiness();
    delete tempDBMList;
    return isEmpty;
    

  }
  
  /** Determines equality of a DBMList and DBM;
   * X == Y if and only if X <= Y && X >= Y. Note that
   * in a DBMList, it might be possible (with our definition
   * of cf() for a DBMList) that a DBMList with more than one
   * DBM may be equal to the DBM. Equality means that the two
   * structures have the same set of clock valuations. 
   * @param Y (&) The right DBM
   * @return true: the calling DBMList equals Y, false: otherwise. */
<<<<<<< HEAD
  bool operator == (const DBM &Y) const {
=======
  bool operator == (DBM &Y){
>>>>>>> 7429eeca
    if(dbmListVec->size() == 1) {
      return *((*dbmListVec)[0]) == Y;
    }
    return ((*this) <= Y) && ((*this) >= Y);
  }
  
  /** Determines equality of a two DBMLists;
   * X == Y if and only if X <= Y && X >= Y. Note that
   * in a DBMList, it might be possible (with our definition
   * of cf() for a DBMList) that DBMLists having a different
   * number of lists may be equal. Equality means that the two
   * structures have the same set of clock valuations. 
   * @param Y (&) The right DBMList
   * @return true: the calling DBMList equals Y, false: otherwise. */
<<<<<<< HEAD
  bool operator == (const DBMList &Y) const {
=======
  bool operator == (DBMList &Y){
>>>>>>> 7429eeca
    if(dbmListVec->size() == 1) {
      return Y == *((*dbmListVec)[0]);
    }
    return (*this <= Y) && (*this >= Y);
  }
  
  
  /** Checks and returns the relation comparing the calling DBMList 
   * to Y. 
   * @param Y (&) The right DBM.
   * @return An integer specifying the comparison between the 
   * calling DBMList (X) and the input DBM (Y).  0: X incomparable to Y,
   * 1: X <= Y,  2: X >= Y,  3: X == Y.
   * @note This method assumes that the calling DBMList and Y have the same
   * number of clocks. */ 
<<<<<<< HEAD
  int relation(const DBM &Y) const {
=======
  int relation(DBM &Y){
>>>>>>> 7429eeca
    
    /* For now, just utilize the <= and >= comparisons. */
    bool gt = this->operator>=(Y);
    bool lt = this->operator<=(Y);

    if(gt && lt) return 3;
    if(gt) return 2;
    if(lt) return 1;
    return 0;
  }
  
  
  /** Checks and returns the relation comparing the calling DBMList 
   * to Y. 
   * @param Y (&) The right DBMList.
   * @return An integer specifying the comparison between the 
   * calling DBMList (X) and the input DBMList (Y).  0: X incomparable to Y,
   * 1: X <= Y,  2: X >= Y,  3: X == Y.
   * @note This method assumes that the calling DBMList and Y have the same
   * number of clocks. */ 
<<<<<<< HEAD
  int relation(const DBMList &Y) const {
=======
  int relation(DBMList &Y){
>>>>>>> 7429eeca
    
    /* For now, just utilize the <= and >= comparisons. */
    bool gt = this->operator>=(Y);
    bool lt = this->operator<=(Y);

    if(gt && lt) return 3;
    if(gt) return 2;
    if(lt) return 1;
    return 0;
  }
  
  /** Performs the time successor operator; this is equivalent
   * to computing the time successor of each DBM in the DBMList.
	 * This method preserves canonical form.
   * @return The reference to the changed calling DBMList. */
  DBMList & suc(){
    
    for(unsigned int i = 0; i < dbmListVec->size(); i++) {
      DBM *tD = (*dbmListVec)[i];
      tD->suc();
    }
    isCf = false;
    return *this;
  }
  
  /** Performs the time predecessor operator; this is equivalent
   * to computing the time predecessor of each DBM in the DBMList.
	 * This method does not preserves canonical form.
   * @return The reference to the changed calling DBMList. */
  DBMList & pre(){
    for(unsigned int i = 0; i < dbmListVec->size(); i++) {
      DBM *tD = (*dbmListVec)[i];
      tD->pre();
    }
    isCf = false;
    return *this;
  }
  
  /** Reset a single clock, specified by x, to 0, by resetting
   * each DBM in the DBMList.
   * The final DBMList is not in canonical form.
   * @param x The clock to reset to 0.
   * @return The reference to the changed, calling resulting DBMList. */
<<<<<<< HEAD
  DBMList & reset(const short int x){
=======
  DBMList & reset(short int x){
>>>>>>> 7429eeca
    for(unsigned int i = 0; i < dbmListVec->size(); i++) {
      DBM *tD = (*dbmListVec)[i];
      tD->reset(x);
    }
    isCf = false;
    return *this;
  }
  
  /** Resets all the clocks in the given clock set to $0$ by resetting
<<<<<<< HEAD
   * each DBM in the DBMList.
   * The final DBM is not in canonical form.
   * @param rs (*) The set of clocks to reset to 0.
   * @return The reference to the changed, calling resulting DBM. */
  DBMList & reset(const ClockSet * const rs){
=======
   * each DBM in the DBMList..
   * The final DBM is not in canonical form.
   * @param rs (*) The set of clocks to reset to 0.
   * @return The reference to the changed, calling resulting DBM. */
  DBMList & reset(ClockSet * rs){
>>>>>>> 7429eeca
    for(unsigned int i = 0; i < dbmListVec->size(); i++) {
      DBM *tD = (*dbmListVec)[i];
      tD->reset(rs);
    }
    isCf = false;
    return *this;
  }
  
  /** Assign the current value to clock y to clock x (x := y). This
   * "resets" the clock x to the value of clock y, performing the 
   * assignment in each DBM of the DBMList.
   * @param x The clock to change the value of
   * @param y The clock to reset the first clock to.
   * @return The reference to the changed, calling resulting DBMList. */
<<<<<<< HEAD
  DBMList & reset (const short int x, const short int y){
=======
  DBMList & reset (short int x, short int y){
>>>>>>> 7429eeca
    for(unsigned int i = 0; i < dbmListVec->size(); i++) {
      DBM *tD = (*dbmListVec)[i];
      tD->reset(x,y);
    }
    isCf = false;
    return *this;
  }
  
  /** Compute the reset predecessor operator, which gives DBMList[x |-> 0].  
   * This method computes the reset predecessor by computing the reset 
   * predecessor for each DBM in the DBMList. 
   * The DBMList needs to be in canonical form before
   * calling this method, and the resulting DBMList may not be in canonical form
   * after this operation.
   * @param x The clock that was just reset (after the predecessor zone).
   * @return The reference to the modified DBMList. */
<<<<<<< HEAD
  DBMList &preset(const short int x){
=======
  DBMList &preset( short int x){
>>>>>>> 7429eeca
    for(unsigned int i = 0; i < dbmListVec->size(); i++) {
      DBM *tD = (*dbmListVec)[i];
      tD->preset(x);
    }
    isCf = false;
    return *this;
  }
  
  /** Compute the reset predecessor operator, which gives DBMList[PRS |-> 0].  
   * This method computes the reset predecessor by computing the reset 
   * predecessor for each DBM in the DBMList. 
   * The DBMList needs to be in canonical form before
   * calling this method, and the resulting DBMList may not be in canonical form
   * after this operation.
   * @param prs (*) The set of clocks just reset (after the predecessor zone).
   * @return The reference to the modified DBMList. */
<<<<<<< HEAD
  DBMList &preset(const ClockSet * const prs){
=======
  DBMList &preset( ClockSet *prs){
>>>>>>> 7429eeca
    for(unsigned int i = 0; i < dbmListVec->size(); i++) {
      DBM *tD = (*dbmListVec)[i];
      tD->preset(prs);
    }
    isCf = false;
    return *this;
  }
  
  /** Compute the reset predecessor operator after the assignment
   * of x to y, which gives DBM[x |-> y]. Computed by computing DBM[x |-> y]
   * for each DBM in the DBMList.
   * The DBMList needs to be in canonical form before
   * calling this method, and the resulting DBMList may not be in canonical form
   * after this operation.
   * @param x The clock that was just reset (after the predecessor zone).
   * @param y The second clock; the clock whose value x was just assigned to.
   * @return The reference to the modified DBMList. */
<<<<<<< HEAD
  DBMList &preset(const short int x, const short int y){
=======
  DBMList &preset( short int x, short int y){
>>>>>>> 7429eeca
    for(unsigned int i = 0; i < dbmListVec->size(); i++) {
      DBM *tD = (*dbmListVec)[i];
      tD->preset(x,y);
    }
    isCf = false;
    return *this;
  }
  
 
  /** Normalizes the DBMList with respect to the specified
   * constant maxc. This method normalizes by normalizing
   * each DBM in the DBMList with respect to maxc. 
	 * The resulting DBMList may or may not be in canonical form.
   * @param maxc The maximum constant.
   * @return none 
   * @note This only works when the timed automaton is "diagonal-free,"
   * or does not have any clock difference constraints in the automaton. */
<<<<<<< HEAD
  void bound(const int maxc){
=======
  void bound(int maxc){
>>>>>>> 7429eeca
    
    for(unsigned int i = 0; i < dbmListVec->size(); i++) {
      DBM *tD = (*dbmListVec)[i];
      tD->bound(maxc);
    }
    isCf = false;
  }
  
  /** Converts the calling DBMList to its canonical form. In this
   * code, a DBMList is in canonical form if and only if all of its
   * DBMs are in canonical form (shortest path closure). We also add other 
   * constraints for performance. First, we eliminate redundant empty DBMs.
   * This includes all empty DBMs when the DBMList is nonempty. 
   * Even if the DBMList is empty, we
   * insist that the DBMList always has at least one DBM (even though an
   * empty list of DBMs is equivalent to an empty clock zone). 
   * Second, we do not allow any redundant
   * DBMs. If DBM_i <= DBM_j, DBM_i is deleted. Among other properties,
   * this allows intersection to be an idempotent operation. 
   *
   * We keep
   * the definition a bit relaxed to make its implementation easier. We
   * tightened the definition with simplifications when those will reduce
   * the number of DBMs to improve performance.
   * @return None 
   * @note This implementation is the Floyd-Warshall Algorithm
   * for all pairs shortest paths on each of the DBMs in the DBMList, 
   * followed by some simplifications.*/
  void cf(){
    /* Check that the DBM is in Canonical Form, and
     * do nothing if it is */
    if(isCf){
      return;  
    }
    for(unsigned int i = 0; i < dbmListVec->size(); i++) {
      DBM *tD = (*dbmListVec)[i];
      tD->cf();
    }
    /* Now eliminate some redundant unions */
    /* Start with empty unions */
    /* Always keep at least one DBM in the list */
    for(unsigned int i = 0; i < dbmListVec->size(); i++) {
      /* Always keep at least one DBM in the list */
      if((*dbmListVec)[i]->emptiness() && dbmListVec->size() >= 2) {
        DBM * tempDBM = (*dbmListVec)[i];
        dbmListVec->erase(dbmListVec->begin() + i);
        delete tempDBM;
        // The decrease in i is followed by an increase,
        // which insures that no DBM is skipped
        i--;
      }
    }
		/* Now eliminate any DBM contained within another */
		for(unsigned int i = 0; i < dbmListVec->size(); i++) {
		  for(unsigned int j = 0; j < dbmListVec->size(); j++) {
		    if(i == j) { continue; }
		    if(*((*dbmListVec)[i]) <= *((*dbmListVec)[j]) ) {
		      /* Remove i: it is unnecessary */
		      DBM* tempDBM = (*dbmListVec)[i];
		      dbmListVec->erase(dbmListVec->begin() + i);
		      delete tempDBM;
		      /* Exit loop if only one element to avoid out of bounds checks */
		      if(dbmListVec->size() == i) {
		        break;
		      }
		      /* Give proper iteration by resetting j properly */
		      j = -1;
		    }
		  }
		}
    isCf = true; // the DBM is now in Canonical Form
  }
  
  /** This method changes this DBMList to the empty DBMList with one
   * DBM. This is used for 
	 * performance enhancements to save constructors to remake a DBMList
	 * when a DBMList is decided to become empty. The returned DBMList
	 * is in canonical form.
	 * @return [None] */
	void makeEmpty() {
	  while(dbmListVec->size() > 1) {
	    DBM * tempDBM = dbmListVec->back();
	    dbmListVec->pop_back();
	    delete tempDBM;
	  }
	  ((*dbmListVec)[0])->makeEmpty();
	  isCf = true;
	  return;
	}
 
	/** This checks if DBMList represents an empty region
	 * or the empty clock zone. This method assumes the DBMList
	 * is in canonical form.
   * @return true: this clock zone is empty, false: otherwise. */
<<<<<<< HEAD
  bool emptiness() const{
=======
  bool emptiness(){ 
>>>>>>> 7429eeca
    
		if(dbmListVec->size() == 0) {
		  /* Note: we should not get this case since
		   * we always keep in one DBM. */
		  return true;
		}
		bool isEmpty = true;
    for(unsigned int i = 0; i < dbmListVec->size(); i++) {
      DBM *tD = (*dbmListVec)[i];
      isEmpty = tD->emptiness();
      if(isEmpty == false) {
        return false;
      }
      else {
        /* Remove empty matrix from union since not necessary */
        if(dbmListVec->size() > 1) {
          DBM * tempDBM = (*dbmListVec)[i];
          dbmListVec->erase(dbmListVec->begin() + i);
          delete tempDBM;
          i--;
        }
      }
    }
		return isEmpty;
  }
  
   /** This converts all finite constraints
   * to <=, making all inequalities non strict by loosening
   * < to <=.  
   * The DBMList calling this method is changed.
   * @return None*/
  void closure(){
    for(unsigned int i = 0; i < dbmListVec->size(); i++) {
      DBM *tD = (*dbmListVec)[i];
      tD->closure();
    }
    isCf = false;
  }
  
  /** This converts all finite constraints
   * to <, making all inequalities strict by tightening
   * <= to <.  
   * The DBMList calling this method is changed.
   * @return None*/
  void closureRev(){
    for(unsigned int i = 0; i < dbmListVec->size(); i++) {
      DBM *tD = (*dbmListVec)[i];
      tD->closureRev();
    }
    isCf = false;
  }
  
  /** This converts all finite upper-bound constraints
   * to <, making all inequalities strict by tightening
   * <= to <, excluding single clock lower-bounds.  
   * The DBMList calling this method is changed.
   * @return None*/
  void predClosureRev(){
    for(unsigned int i = 0; i < dbmListVec->size(); i++) {
      DBM *tD = (*dbmListVec)[i];
      tD->predClosureRev();
    }
    isCf = false;
  }
 
  
  /** Prints out the DBMList by printing each DBM 
   * in (#, op) matrix format. This gives a list of 
   * matrices.
   * The # is the integer bound for the constraint,
   * and op is based on the fourth bit. 0: <, 1: <=
   * @return None */
<<<<<<< HEAD
  void print(std::ostream& os) const{
	  int dInd = 0;
		for(vector<DBM *>::iterator it = dbmListVec->begin();  
		  it != dbmListVec->end(); it++) {
		  os << "DBMList DBM " << dInd << endl;
		  DBM *tD = *it;
		  tD->print(os);
		  dInd++;  
		}
		os << endl;
=======
	void print(){
	  int dInd = 0;
		for(vector<DBM *>::iterator it = dbmListVec->begin();  
		  it != dbmListVec->end(); it++) {
		  cout << "DBMList DBM " << dInd << endl;
		  DBM *tD = *it;
		  tD->print();
		  dInd++;  
		}
		cout << endl;
>>>>>>> 7429eeca
	}
	
	/** Print the DBMList, more compactly, as a list of DBMs printed
	 * as a list of constraints. The constraints
	 * are printed in the order they appear in each matrix, and the DBMs are
	 * separated by || (without line breaks).
	 * @return none */
<<<<<<< HEAD
  void print_constraint(std::ostream& os, const std::vector<string>& clock_strings) const{
		for(vector<DBM *>::iterator it = dbmListVec->begin();  
		  it != dbmListVec->end(); it++) {
		  DBM *tD = *it;
		  tD->print_constraint(os, clock_strings);
		  if( (it+1) != dbmListVec->end()) {
		    os << " || ";
=======
	void print_constraint(){
		for(vector<DBM *>::iterator it = dbmListVec->begin();  
		  it != dbmListVec->end(); it++) {
		  DBM *tD = *it;
		  tD->print_constraint();
		  if( (it+1) != dbmListVec->end()) {
		    cout << " || ";
>>>>>>> 7429eeca
		  }
		}
	}
	
	/** Prints out the constraints in the DBMList, omitting
	 * implicit constraints in DBMs in the DBMList (such as x_1 >= 0). Here,
	 * implicit constraints are inequalities that do not
	 * constrain any values. This does not omit constraints
	 * that can be derived from other constraints. The output format
	 * is the same as for print_constraint().
	 * @return None */
<<<<<<< HEAD
  void print_ExplicitConstraint(std::ostream& os, const std::vector<string>& clock_strings) const{
    for(vector<DBM *>::iterator it = dbmListVec->begin();  
        it != dbmListVec->end(); it++) {
      DBM *tD = *it;
      tD->print_ExplicitConstraint(os, clock_strings);
      if( (it+1) != dbmListVec->end()) {
        os << " || ";
      }
    }
=======
	void print_ExplicitConstraint(){
    for(vector<DBM *>::iterator it = dbmListVec->begin();  
        it != dbmListVec->end(); it++) {
        DBM *tD = *it;
        tD->print_ExplicitConstraint();
        if( (it+1) != dbmListVec->end()) {
          cout << " || ";
        }
      }
>>>>>>> 7429eeca
	}
	
	
};
#endif //DBMLIST_H<|MERGE_RESOLUTION|>--- conflicted
+++ resolved
@@ -50,11 +50,7 @@
    * because it is not needed by the prover. 
    * @param Y (&) The DBM to complement.
    * @return The complemented DBM, given as a DBMList. */
-<<<<<<< HEAD
   DBMList * complementDBM(const DBM &Y) {
-=======
-  DBMList * complementDBM(DBM &Y) {
->>>>>>> 7429eeca
     if(Y.emptiness()) {
       DBMList * newList = new DBMList(Y.nClocks); 
       return newList;
@@ -115,22 +111,14 @@
    * optimized for a DBMList with one DBM, which is equivalent
    * to a DBM.
    * @return The number of DBMs in the DBMList. */
-<<<<<<< HEAD
   int numDBMs() const {
-=======
-  int numDBMs() {
->>>>>>> 7429eeca
     return dbmListVec->size();
   }
   
   /** Return the vector of DBMs. Utilized by other methods to access
    * the DBMs, often to iterate through each DBM.
    * @return The vector storing the DBMs in the DBMList. */
-<<<<<<< HEAD
   vector<DBM *> * getDBMList() const {
-=======
-  vector<DBM *> * getDBMList() {
->>>>>>> 7429eeca
     return dbmListVec;
   }
   
@@ -143,11 +131,7 @@
    * "zero clock". Hence, there are numClocks - 1 actual clocks 
    * with 1 "zero" clock.
    * @return [Constructor] */
-<<<<<<< HEAD
   DBMList(const short int numClocks) {
-=======
-  DBMList(short int numClocks) {
->>>>>>> 7429eeca
     nClocks = numClocks;
     dbmListVec = new vector<DBM *>;
     dbmListVec->push_back(new DBM(numClocks));
@@ -158,11 +142,7 @@
    * DBM.
    * @param Y (&) The object to copy.
    * @return [Constructor] */
-<<<<<<< HEAD
   DBMList(const DBM &Y) {
-=======
-  DBMList(DBM &Y) { 
->>>>>>> 7429eeca
     nClocks = Y.nClocks;
     dbmListVec = new vector<DBM *>;
     DBM * tDBM = new DBM(Y);
@@ -174,11 +154,7 @@
   /** Copy Constructor for DBMLists, copying a DBMList.
    * @param Y (&) The object to copy.
    * @return [Constructor] */
-<<<<<<< HEAD
   DBMList(const DBMList &Y) {
-=======
-  DBMList(DBMList &Y) { 
->>>>>>> 7429eeca
     nClocks = Y.nClocks;
     // Vector constructor makes a deep copy of the pointers (not of the objects 
     // that the pointers point to). Make a deep copy of the DBM objects here
@@ -223,11 +199,7 @@
   
   /** Returns whether this DBMList is in canonical form or not.
    * @return true: the DBMList is in canonical form; false: otherwise. */
-<<<<<<< HEAD
   bool isInCf() const {
-=======
-  bool isInCf() {
->>>>>>> 7429eeca
     return isCf;
   }
   
@@ -236,11 +208,7 @@
    * The calling DBMList is changed.
    * @param Y (&) The DBM to add to the list of DBMs. 
    * @return None. */
-<<<<<<< HEAD
   void addDBM(const DBM &Y) {
-=======
-  void addDBM(DBM &Y) {
->>>>>>> 7429eeca
     dbmListVec->push_back(new DBM(Y));
   }
   
@@ -249,20 +217,11 @@
    * The calling DBMList is changed.
    * @param Y (&) The DBMList to add to the list of DBMs. 
    * @return None. */
-<<<<<<< HEAD
   void addDBMList(const DBMList &Y) {
     for(vector<DBM *>::iterator it=(Y.dbmListVec)->begin(); it != (Y.dbmListVec)->end(); it++)
     {
       addDBM(*(*it));
     }
-=======
-  void addDBMList(DBMList &Y) {
-    for(vector<DBM *>::iterator it=(Y.dbmListVec)->begin(); it != (Y.dbmListVec)->end(); it++)
-    {
-       dbmListVec->push_back(new DBM(*(*it)));
-    }
-   
->>>>>>> 7429eeca
   }
   
   /** Performs a deep copy of the DBMList.  
@@ -270,11 +229,7 @@
    * Preserves canonical form.
    * @param Y (&) The object to copy.
    * @return A reference to the copied object, which is the LHS object. */
-<<<<<<< HEAD
   DBMList & operator = (const DBMList &Y){
-=======
-  DBMList & operator = (DBMList &Y){
->>>>>>> 7429eeca
     nClocks = Y.nClocks;
     if(dbmListVec->size() == 1 && Y.numDBMs() == 1) {
       *((*dbmListVec)[0]) = *((*(Y.getDBMList()))[0]);
@@ -315,11 +270,7 @@
    * Preserves canonical form.
    * @param Y (&) The object to copy.
    * @return A reference to the copied object, which is the LHS object. */
-<<<<<<< HEAD
   DBMList & operator = (const DBM &Y){
-=======
-  DBMList & operator = (DBM &Y){
->>>>>>> 7429eeca
     nClocks = Y.nClocks;
     while(dbmListVec->size() > 1) {
 	    DBM * tempDBM = dbmListVec->back();
@@ -336,12 +287,7 @@
    * the (simple) method of performing a DBM that is the union of all
    * the negated constraints of the DBM, and complementing
    * DBM-by-DBM by converting the complement of the DBMs into
-<<<<<<< HEAD
    * disjunctive normal form.
-=======
-   * disjunctive normal form. 
-   * @param Y (&) The DBMList to complement.
->>>>>>> 7429eeca
    * @return The complemented DBMList, given as a DBMList. */
   DBMList & operator!(){
     if(dbmListVec->size() == 1) {
@@ -413,13 +359,8 @@
    * @param Y (&) The DBM to intersect
    * @return The reference to the intersected DBMList (which is the now changed
    * calling DBMList). */    
-<<<<<<< HEAD
   DBMList & operator & (const DBM &Y){
     if(dbmListVec->size() == 1) { // Do you really want to treat 1 as a special case?
-=======
-  DBMList & operator & (DBM &Y){
-    if(dbmListVec->size() == 1) {
->>>>>>> 7429eeca
       *((*dbmListVec)[0]) & Y;
       isCf = false;
       return *this;
@@ -445,11 +386,7 @@
    * @param Y (&) The DBMList to intersect
    * @return The reference to the intersected DBMList (which is the now changed
    * calling DBMList). */      
-<<<<<<< HEAD
   DBMList & operator & (const DBMList &Y){
-=======
-  DBMList & operator & (DBMList &Y){
->>>>>>> 7429eeca
     if(dbmListVec->size() == 1 && Y.numDBMs() == 1) {
       *((*dbmListVec)[0]) & *((*(Y.getDBMList()))[0]);
       isCf = false;
@@ -521,12 +458,7 @@
    * only Y is required to be in canonical form.
    * @param Y (&) The right DBM.
    * @return true: *this <= Y; false: otherwise. */
-<<<<<<< HEAD
   bool operator <= (const DBM &Y) const{
-=======
-  bool operator <= (DBM &Y){
->>>>>>> 7429eeca
-  
     bool tempB = true;
     for(unsigned int i = 0; i < dbmListVec->size(); i++) {
       tempB = *((*dbmListVec)[i]) <= Y;
@@ -546,11 +478,7 @@
    * only Y is required to be in canonical form.
    * @param Y (&) The right DBMList.
    * @return true: *this <= Y; false: otherwise. */
-<<<<<<< HEAD
   bool operator <= (const DBMList &Y) const {
-=======
-  bool operator <= (DBMList &Y){
->>>>>>> 7429eeca
     if(dbmListVec->size() == 1) {
       return Y >= *((*dbmListVec)[0]);
     }
@@ -580,12 +508,7 @@
    * (*this), the calling DBMList, is required to be in canonical form.
    * @param Y (&) The right DBM.
    * @return true: *this >= Y; false: otherwise. */
-<<<<<<< HEAD
   bool operator >= (const DBM &Y) const{
-=======
-  bool operator >= (DBM &Y){
->>>>>>> 7429eeca
-    
     if(dbmListVec->size() == 1) {
       return *((*dbmListVec)[0]) >= Y;
     }
@@ -616,12 +539,7 @@
    * (*this), the calling DBMList, is required to be in canonical form.
    * @param Y (&) The right DBMList.
    * @return true: *this >= Y; false: otherwise. */
-<<<<<<< HEAD
   bool operator >= (const DBMList &Y) const {
-=======
-  bool operator >= (DBMList &Y){
->>>>>>> 7429eeca
-    
     if(dbmListVec->size() == 1) {
       return Y <= *((*dbmListVec)[0]);
     }
@@ -649,11 +567,7 @@
    * structures have the same set of clock valuations. 
    * @param Y (&) The right DBM
    * @return true: the calling DBMList equals Y, false: otherwise. */
-<<<<<<< HEAD
   bool operator == (const DBM &Y) const {
-=======
-  bool operator == (DBM &Y){
->>>>>>> 7429eeca
     if(dbmListVec->size() == 1) {
       return *((*dbmListVec)[0]) == Y;
     }
@@ -668,11 +582,7 @@
    * structures have the same set of clock valuations. 
    * @param Y (&) The right DBMList
    * @return true: the calling DBMList equals Y, false: otherwise. */
-<<<<<<< HEAD
   bool operator == (const DBMList &Y) const {
-=======
-  bool operator == (DBMList &Y){
->>>>>>> 7429eeca
     if(dbmListVec->size() == 1) {
       return Y == *((*dbmListVec)[0]);
     }
@@ -688,12 +598,8 @@
    * 1: X <= Y,  2: X >= Y,  3: X == Y.
    * @note This method assumes that the calling DBMList and Y have the same
    * number of clocks. */ 
-<<<<<<< HEAD
   int relation(const DBM &Y) const {
-=======
-  int relation(DBM &Y){
->>>>>>> 7429eeca
-    
+
     /* For now, just utilize the <= and >= comparisons. */
     bool gt = this->operator>=(Y);
     bool lt = this->operator<=(Y);
@@ -713,12 +619,7 @@
    * 1: X <= Y,  2: X >= Y,  3: X == Y.
    * @note This method assumes that the calling DBMList and Y have the same
    * number of clocks. */ 
-<<<<<<< HEAD
   int relation(const DBMList &Y) const {
-=======
-  int relation(DBMList &Y){
->>>>>>> 7429eeca
-    
     /* For now, just utilize the <= and >= comparisons. */
     bool gt = this->operator>=(Y);
     bool lt = this->operator<=(Y);
@@ -761,11 +662,7 @@
    * The final DBMList is not in canonical form.
    * @param x The clock to reset to 0.
    * @return The reference to the changed, calling resulting DBMList. */
-<<<<<<< HEAD
   DBMList & reset(const short int x){
-=======
-  DBMList & reset(short int x){
->>>>>>> 7429eeca
     for(unsigned int i = 0; i < dbmListVec->size(); i++) {
       DBM *tD = (*dbmListVec)[i];
       tD->reset(x);
@@ -775,19 +672,11 @@
   }
   
   /** Resets all the clocks in the given clock set to $0$ by resetting
-<<<<<<< HEAD
    * each DBM in the DBMList.
    * The final DBM is not in canonical form.
    * @param rs (*) The set of clocks to reset to 0.
    * @return The reference to the changed, calling resulting DBM. */
   DBMList & reset(const ClockSet * const rs){
-=======
-   * each DBM in the DBMList..
-   * The final DBM is not in canonical form.
-   * @param rs (*) The set of clocks to reset to 0.
-   * @return The reference to the changed, calling resulting DBM. */
-  DBMList & reset(ClockSet * rs){
->>>>>>> 7429eeca
     for(unsigned int i = 0; i < dbmListVec->size(); i++) {
       DBM *tD = (*dbmListVec)[i];
       tD->reset(rs);
@@ -802,11 +691,7 @@
    * @param x The clock to change the value of
    * @param y The clock to reset the first clock to.
    * @return The reference to the changed, calling resulting DBMList. */
-<<<<<<< HEAD
   DBMList & reset (const short int x, const short int y){
-=======
-  DBMList & reset (short int x, short int y){
->>>>>>> 7429eeca
     for(unsigned int i = 0; i < dbmListVec->size(); i++) {
       DBM *tD = (*dbmListVec)[i];
       tD->reset(x,y);
@@ -823,11 +708,7 @@
    * after this operation.
    * @param x The clock that was just reset (after the predecessor zone).
    * @return The reference to the modified DBMList. */
-<<<<<<< HEAD
   DBMList &preset(const short int x){
-=======
-  DBMList &preset( short int x){
->>>>>>> 7429eeca
     for(unsigned int i = 0; i < dbmListVec->size(); i++) {
       DBM *tD = (*dbmListVec)[i];
       tD->preset(x);
@@ -844,11 +725,7 @@
    * after this operation.
    * @param prs (*) The set of clocks just reset (after the predecessor zone).
    * @return The reference to the modified DBMList. */
-<<<<<<< HEAD
   DBMList &preset(const ClockSet * const prs){
-=======
-  DBMList &preset( ClockSet *prs){
->>>>>>> 7429eeca
     for(unsigned int i = 0; i < dbmListVec->size(); i++) {
       DBM *tD = (*dbmListVec)[i];
       tD->preset(prs);
@@ -866,11 +743,7 @@
    * @param x The clock that was just reset (after the predecessor zone).
    * @param y The second clock; the clock whose value x was just assigned to.
    * @return The reference to the modified DBMList. */
-<<<<<<< HEAD
   DBMList &preset(const short int x, const short int y){
-=======
-  DBMList &preset( short int x, short int y){
->>>>>>> 7429eeca
     for(unsigned int i = 0; i < dbmListVec->size(); i++) {
       DBM *tD = (*dbmListVec)[i];
       tD->preset(x,y);
@@ -888,12 +761,7 @@
    * @return none 
    * @note This only works when the timed automaton is "diagonal-free,"
    * or does not have any clock difference constraints in the automaton. */
-<<<<<<< HEAD
   void bound(const int maxc){
-=======
-  void bound(int maxc){
->>>>>>> 7429eeca
-    
     for(unsigned int i = 0; i < dbmListVec->size(); i++) {
       DBM *tD = (*dbmListVec)[i];
       tD->bound(maxc);
@@ -987,12 +855,7 @@
 	 * or the empty clock zone. This method assumes the DBMList
 	 * is in canonical form.
    * @return true: this clock zone is empty, false: otherwise. */
-<<<<<<< HEAD
   bool emptiness() const{
-=======
-  bool emptiness(){ 
->>>>>>> 7429eeca
-    
 		if(dbmListVec->size() == 0) {
 		  /* Note: we should not get this case since
 		   * we always keep in one DBM. */
@@ -1064,7 +927,6 @@
    * The # is the integer bound for the constraint,
    * and op is based on the fourth bit. 0: <, 1: <=
    * @return None */
-<<<<<<< HEAD
   void print(std::ostream& os) const{
 	  int dInd = 0;
 		for(vector<DBM *>::iterator it = dbmListVec->begin();  
@@ -1075,18 +937,6 @@
 		  dInd++;  
 		}
 		os << endl;
-=======
-	void print(){
-	  int dInd = 0;
-		for(vector<DBM *>::iterator it = dbmListVec->begin();  
-		  it != dbmListVec->end(); it++) {
-		  cout << "DBMList DBM " << dInd << endl;
-		  DBM *tD = *it;
-		  tD->print();
-		  dInd++;  
-		}
-		cout << endl;
->>>>>>> 7429eeca
 	}
 	
 	/** Print the DBMList, more compactly, as a list of DBMs printed
@@ -1094,7 +944,6 @@
 	 * are printed in the order they appear in each matrix, and the DBMs are
 	 * separated by || (without line breaks).
 	 * @return none */
-<<<<<<< HEAD
   void print_constraint(std::ostream& os, const std::vector<string>& clock_strings) const{
 		for(vector<DBM *>::iterator it = dbmListVec->begin();  
 		  it != dbmListVec->end(); it++) {
@@ -1102,15 +951,6 @@
 		  tD->print_constraint(os, clock_strings);
 		  if( (it+1) != dbmListVec->end()) {
 		    os << " || ";
-=======
-	void print_constraint(){
-		for(vector<DBM *>::iterator it = dbmListVec->begin();  
-		  it != dbmListVec->end(); it++) {
-		  DBM *tD = *it;
-		  tD->print_constraint();
-		  if( (it+1) != dbmListVec->end()) {
-		    cout << " || ";
->>>>>>> 7429eeca
 		  }
 		}
 	}
@@ -1122,7 +962,6 @@
 	 * that can be derived from other constraints. The output format
 	 * is the same as for print_constraint().
 	 * @return None */
-<<<<<<< HEAD
   void print_ExplicitConstraint(std::ostream& os, const std::vector<string>& clock_strings) const{
     for(vector<DBM *>::iterator it = dbmListVec->begin();  
         it != dbmListVec->end(); it++) {
@@ -1132,17 +971,6 @@
         os << " || ";
       }
     }
-=======
-	void print_ExplicitConstraint(){
-    for(vector<DBM *>::iterator it = dbmListVec->begin();  
-        it != dbmListVec->end(); it++) {
-        DBM *tD = *it;
-        tD->print_ExplicitConstraint();
-        if( (it+1) != dbmListVec->end()) {
-          cout << " || ";
-        }
-      }
->>>>>>> 7429eeca
 	}
 	
 	
