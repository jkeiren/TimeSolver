--- conflicted
+++ resolved
@@ -393,11 +393,6 @@
    * @param Y (&) The right DBM.
    * @return true: *this <= Y; false: otherwise. */
   bool operator <= (const DBM &Y){
-<<<<<<< HEAD
-    
-    
-=======
->>>>>>> bd14c34a
     /* Change constraint comparison order:
      * 1. First, check all single-clock lower bound constraints.
      * 2. Second, check all single-clock upper bound constraints.
@@ -434,11 +429,6 @@
    * @return true: the calling DBM is a superset of Y, 
    * false: otherwise */
   bool operator >= (const DBM &Y){
-<<<<<<< HEAD
-    
-    
-=======
->>>>>>> bd14c34a
     /* Change constraint comparison order:
      * 1. First, check all single-clock lower bound constraints.
      * 2. Second, check all single-clock upper bound constraints.
@@ -515,10 +505,6 @@
    * @note This method assumes that the calling DBM and Y have the same
    * number of clocks. */ 
   int relation(const DBM &Y){
-<<<<<<< HEAD
-    
-=======
->>>>>>> bd14c34a
     /* Should we check for same number of clocks (?)
      * Currently, the code does not. */
     bool gt = true;
@@ -841,10 +827,6 @@
    * @note This only works when the timed automaton is "diagonal-free,"
    * or does not have any clock difference constraints in the automaton. */
   void bound(const int maxc){
-<<<<<<< HEAD
-    
-=======
->>>>>>> bd14c34a
     // Is this method correct (?) Should it also be loosening 
     // clock differences based on single clock constraints?
     for (short int i = 1; i < nClocks; i++){
@@ -1013,10 +995,6 @@
 	 * is in canonical form.
    * @return true: this clock zone is empty, false: otherwise. */
   bool emptiness() const{
-<<<<<<< HEAD
-    
-=======
->>>>>>> bd14c34a
 		/* O(n) version. This assumes that the DBM is in canonical form.
 		 * an O(n^2) version was previously used to handle overflow possibilities
 		 * from a model with different semantics. */
@@ -1131,11 +1109,7 @@
 		bool isAllImplicit=true;
 		if(this->emptiness()) {
 		  os << "EMPTY";
-<<<<<<< HEAD
-          return;
-=======
 		  return;
->>>>>>> bd14c34a
 		}
 		for(short int i = 0; i < nClocks; i++){
 			for(short int j = 0; j < nClocks; j++){
