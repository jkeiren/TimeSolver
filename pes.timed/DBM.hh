/** \file DBM.hh
 * The Difference Bound Matrix (DBM) class; a matrix implementation for a clock
 * zone.
 * @author Peter Fontana, Dezhuang Zhang, and Rance Cleaveland. 
 * @note Many functions are inlined for better performance.
 * @version 1.21
 * @date November 8, 2013 */

#ifndef DBM_H
#define DBM_H

#include <iostream>
#include <vector>
#include "OneDIntArray.hh"

using namespace std;

/** A bitwise vector representing clocks in the Clock Set.
 * Values are stored as bits, and Clock Sets are used in clock resets.
 * @author Peter Fontana, Dezhuang Zhang, and Rance Cleaveland. 
 * @note Many functions are inlined for better performance.
 * @version 1.2
 * @date November 2, 2013 */
class ClockSet{
public:
  /** Constructor. Initializes the set of clocks with a specified
   * number of clocks and one dummy "zero clock". The dummy "zero clock"
   * is considered to be the first index, index 0.
   * @param bit The number (index) of the clock to initialize 
   * in the set.
   * @param numClocks The number of clocks in the set of clocks. This
   * number does not include the dummy "zero clock".  
   * @return [Constructor]. */
  ClockSet(const int bit, const int numClocks) : num(numClocks){
    int b = bit & 0x1F;
    int idx = bit >> 5;
    cc = new unsigned int [(numClocks >> 5) + 1];
    /* Correction: Initialize elements in ClockSet to 0
     * (empty Clock Set). */
    for(int i = 0; i < (numClocks >> 5) + 1; i++) {
      cc[i] = 0;
    }
    cc[idx] = (0x1 << b);
  };
  
   /** Copy Constructor. 
   * @param Y (&) The object to copy. 
   * @return [Constructor]. */
  ClockSet(const ClockSet &Y) {
    num = Y.num;
    cc = new unsigned int [(num >> 5) + 1];
     for(int i = 0; i < (num >> 5) + 1; i++) {
      cc[i] = (Y.cc)[i];
    }
  
  }
  
  /** Destructor.  Does nothing.
   * @return [Destructor]. */
  ~ClockSet(){
  	delete []cc;
  };
  
  
  /** This adds a clock to the clock set.
   * @param bit The index of the clock to add.
   * @return The changed ClockSet object. */
  ClockSet * addclock(const int bit){
    int b = bit & 0x1F;
    int idx = bit >> 5;
    cc[idx] = cc[idx] | (0x1 << b);
    return this;
  };
  
  /** Prints out the list of clocks in the set,
   * printint index _ as clock A
   * Here, it goes through the array, and
   * assumes that each clock is A _ index number,
   * printing out which clocks are in them.
   * @param os - the output stream to print to.
   * @return none */
  void print(std::ostream &os) const {
    bool end = false;
    os << "[";
    for(int i = 1; i <= num; i++){
      int b = i & 0x1F;
      int idx = i >> 5;
      if((cc[idx] >> b)&0x1) {
        if (end) {
        	os << ",";
        }
        /* Print clocks as x(ind): x1, x2, ...
         * x0, the dummy clock, is not printed. */
        os << "x" << (b);
        end = true;
      }  
    }
    os << "]";
  }
  
  /** Determines if the clock index specified by bit is in
   * the ClockSet.
   * @param bit The index of the clock to see if it is in the
   * ClockSet.
   * @return 1: the clock bit is in the ClockSet; 0: otherwise. */
  unsigned int getc(const int bit) const {
    int b = bit & 0x1F;
    int idx = bit >> 5;
    return ((cc[idx] >> b) & 0x1);
  };
protected:
  
  /** The array of unsigned ints used to store the clock set.  Each integer 
   * is treated as a bitvector. Each integerrepresents a different clock, and 
   * different indices represent different clocks. */
  unsigned int *cc;
  /** The number of clocks in the set. */
  int num;
};


/** 
 * The Difference Bound Matrix (DBM) class; a matrix implementation
 * for a clock zone. 
 * Here, the DBM is represented as a numClocks x numClocks matrix
 * where the matrix is represented as a folded 1-D array, with 
 * entry (i,j) containing the upper bound constraint on clock constraint
 * x_i - x_j. The 0 clock (which is counted as a clock in numClocks) is 
 * is the standard "zero clock" for clock zones. 
 * For performance reasons, each clock is represented as a 
 * short int of 13 bits, (#, op). # is the 12-bit non-negative
 * integer value and op is in {<,<=}. For the last (rightmost) bit:
 * 0: <. 1: <=. For the 12-bit integer value, Infinity is represented as 0xFFF.
 * @author Peter Fontana, Dezhuang Zhang, and Rance Cleaveland. 
 * @version 1.1
 * @note Many functions are inlined for better performance.
 * @date December 3, 2012. */
class DBM : public OneDIntArray {
private:
	/** True if the DBM is still in canonical form (cf()), false otherwise.
	 * This provides a quick a 1-bit check that avoids needless 
	 * work to convert something already in cf() to cf(). */
	bool isCf;
  
  /** The private method is used to read a value of a
   * specific constraint in the DBM. This method
   * is private to provide a method without bounds checks. The class is 
   * implemented to insure that row and col are not out of bounds before
   * calling these method.
   * @param row The first clock, or the row clock, with 0 being the first row.
   * @param col The second clock, or the column clock, 
   * with 0 being the first column.
   * @return The value of the upper bound constraint on row - col. */
  short int operatorRead(const short int row, const short int col) const {
    /* Indexes are zero based */
    
    // Offsets to one dimentional array
    short int index = (row * nClocks) + col;         
    short int offset = index * sizeof(short int);
    short int *p = (short int*) &(storage[offset]);
    // Dereference p
    return (*p);                           
  }
  
  /** The private method is used to write a value to a
   * specific constraint in the DBM (it can also read as well). 
   * To write, use operatorWrite(row, col) = val;
   * by returning a reference, this makes writes faster. This method
   * is private to provide a method without bounds checks. The class is 
   * implemented to insure that row and col are not out of bounds before
   * calling these method.
   * @param row The first clock, or the row clock, with 0 being the first row.
   * @param col The second clock, or the column clock, 
   * with 0 being the first column.
   * @return A reference to the element indexed at the row "row" and column
   * "col". A reference is returned to allow the constraint to be changed. */
  short int& operatorWrite(const short int row, const short int col) {
    /* Indexes are zero based */
    
    // Offsets to one dimentional array
    short int index = (row * nClocks) + col;         
    short int offset = index * sizeof(short int);
    short int *p = (short int*) &(storage[offset]);
    // Dereference p
    return (*p);                                       
  }
  
protected:
public:
  /** The Number of clocks in the space for the DBM. This
   * number includes the "zero clock." */
  short int nClocks;
  
  /** Default Constructor for a DBM; creates an initial DBM
   * representing no constraint: the diagonal and the left column are 
   * (0, <=), and the rest of the entries are (infinity, <). 
   * This is the loosest possible DBM.
   * @param numClocks The number of clocks, including the one "dummy" \
   * "zero clock". Hence, there are numClocks - 1 actual clocks 
   * with 1 "zero" clock.
   * @return [Constructor] */
  DBM(const short int numClocks)
  : OneDIntArray(numClocks * numClocks), nClocks(numClocks) {
    for(short int i = 0; i < nClocks; i++){
      for(short int j = 0; j < nClocks; j++){
        /* Here 0xFFF << 1 = 0xFFF0 is the  
         bit-representation
         Used for (infinity, <). */
        this->operatorWrite(i,j) =  (0xFFF<<1);
        /* 0x1 means (0, <=) , since the left 3-bits
         * represent the integer bound */
        if (i == 0) {
          this->operatorWrite(i,j) =  0x1;
        }
        if (i == j) { 
          this->operatorWrite(i,j) =  0x1;
        }
      }
    }

    // Set isCf to false to prevent breaking parser code
    isCf = false;
  }
  
  /** DBM constructor initializing a DBM constrained by one specified 
   * inequality.
   * @param numClocks The number of clocks, including the one "dummy"
   * "zero clock". Hence, there are numClocks - 1 actual clocks 
   * with 1 "zero" clock.
   * @param row The first clock in the constraint.
   * @param col The second clock in constraint.
   * @param val The value constraining the upper bound of row - col.
   * @return [Constructor] */
  DBM(const int numClocks, const short int row, const short int col, const short int val)  : OneDIntArray(numClocks * numClocks), nClocks(numClocks) {
    for(short int i = 0; i < nClocks; i++){
      for(short int j = 0; j < nClocks; j++){
      /* 0x1 means (0, <=) , since the left 3-bits
         * represent the integer bound */
        if (i == 0) {
          this->operatorWrite(i,j) =  0x1;
        }
        else if (i == j) { 
          this->operatorWrite(i,j) =  0x1;
        }
        else {
          /* Here 0xFFF << 1 = 0xFFF0 is the  
          bit-representation
          Used for (infinity, <). */
          this->operatorWrite(i,j) =  (0xFFF<<1);
        }
        
      }
    }
    /* Input in the single constraint */
    this->operatorWrite(row,col) = val;

    // Set isCf to false to prevent breaking parser code
    isCf = false;
  }
  
  /** Copy Constructor for DBMs.
   * @param Y (&) The object to copy.
   * @return [Constructor] */
  DBM(const DBM &Y): OneDIntArray(Y){ nClocks = Y.nClocks; isCf = Y.isCf;}
<<<<<<< HEAD
  
=======

>>>>>>> 731c3782
  /** Tell the object that it is not in canonical form.
   * Call this method whenever changing the DBM's value from the outside. 
   * Otherwise, cf() will fail to convert the DBM to canonical form.
   * @return None */
  void setIsCfFalse() {
    isCf = false;
  }
  
  /** Returns whether this DBM is in canonical form or not.
   * @return true: the DBM is in canonical form; false: otherwise. */
  bool isInCf() const {
    return isCf;
  }
  
  /** The public method is used to read a value of a
   * specific constraint in the DBM. This method performs out of bounds checks
   * on row and col.
   * @param row The first clock, or the row clock, with 0 being the first row.
   * @param col The second clock, or the column clock, 
   * with 0 being the first column.
   * @return The value of the upper bound constraint on row - col. */
  short int operator() (const short int row, const short int col) const {
    //Indexes are zero based
    /* Give out of bounds check for public method */
    if (row < 0 || row >= nClocks || col >= nClocks || col < 0){  
      // I added that col < 0 to check for the third bound.
      cerr << "nClocks : " << nClocks << " row : "<<row << " col : " 
      << col <<endl;
      cerr <<  "operator() index out of bounds" <<endl; exit(-1);
    }
    
    // Offsets to one dimentional array
    short int index = (row * nClocks) + col;         
    short int offset = index * sizeof(short int);
    short int *p = (short int*) &(storage[offset]);
    // Dereference p
    return (*p);                                        
  }
  
  /** The public method is used to write a value to a
   * specific constraint in the DBM (it can also read as well). Out of bounds
   * checks are performed.
   * @param row The first clock, or the row clock, with 0 being the first row.
   * @param col The second clock, or the column clock, 
   * with 0 being the first column.
   * @param val The new 13-bit value for the upper bound of row - col.
   * @return None*/
	void addConstraint(const short int row, const short int col, const short int val) {
    // Use Version of operator() that allows for a reference
    // But avoid additional method invocation.
    /* Give out of bounds check for public method */
		if (row < 0 || row >= nClocks || col >= nClocks || col < 0){  
      // I added that col < 0 to check for the third bound.
      cerr << "nClocks : " << nClocks << " row : "<<row << " col : " 
      << col <<endl;
      cerr <<  "operator() index out of bounds" <<endl; exit(-1);
    }
    
    // Offsets to one dimentional array
    short int index = (row * nClocks) + col;         
    short int offset = index * sizeof(short int);
    short int *p = (short int*) &(storage[offset]);
    // Dereference p and make assignment
    *p = val;
    
		isCf = false;
    return;                                       
    
	}
  
  /* Returns if the constraint row - col is implicit.
   * Here, an "implicit constraint" means that row - col is not 
   * a constraint. This does not determine if this constraint
   * is encoded by other constraints in the structure.
   * @param row The first clock, or the row clock, with 0 being the first row.
   * @param col The second clock, or the column clock, 
   * with 0 being the first column.
   * @return true: the constraint is implicit (no constraint), 
   * false: otherwise */
  bool isConstraintImplicit(const short int row, const short int col) const {
    if(row == 0 || row == col) {
      return (this->operatorRead(row,col)) == 0x1; 
    }
    else {
      return (this->operatorRead(row,col)) == (0xFFF << 1);
    }
  
  }
  
  /** Performs a deep copy of the DBM.  The DBM calling this method is changed.  
   * Preserves canonical form.
   * @param Y (&) The object to copy.
   * @return A reference to the copied object, which is the LHS object. */
  DBM & operator = (const DBM &Y){
    quantity = Y.quantity;
    nClocks = Y.nClocks;
    memcpy(storage, Y.storage, quantity * sizeof(short int));
    
    isCf = Y.isCf;
    return *this;	
  }
  
  /** Intersects two DBMs by performing the constraint-by-constraint 
   * intersections of the DBM. This method does not require DBMs to be in
   * canonical form, and does not preserve canonical form of the DBM. The 
   * calling DBM is changed.
   * @param Y (&) The DBM to intersect
   * @return The reference to the intersected DBM (which is the now changed
   * calling DBM). */     
  DBM & operator & (const DBM &Y){
    /* Should we check for same number of clocks (?)
     * Currently, the code does not. */
    for(short int i = 0; i < nClocks; i++) {
      for(short int j = 0; j < nClocks; j++) {
        this->operatorWrite(i,j) = (this->operatorRead(i,j) < Y.operatorRead(i,j)) ? 
        this->operatorRead(i,j) : Y.operatorRead(i,j) ;
      }
    }
    isCf = false;
    return *this;
  }
  
  /** Performs subset checks; 
   * X <= Y if and only if all the constraints of X are at least
   * as tight as Y. (This also assumes that X and Y have the same
   * number of clocks). Since each entry is only an upper bound, this
   * can be done with a <= comparison of each constraint. For this method,
   * only Y is required to be in canonical form.
   * @param Y (&) The right DBM.
   * @return true: *this <= Y; false: otherwise. */
  bool operator <= (const DBM &Y){
<<<<<<< HEAD
    
    
=======
>>>>>>> 731c3782
    /* Change constraint comparison order:
     * 1. First, check all single-clock lower bound constraints.
     * 2. Second, check all single-clock upper bound constraints.
     * 3. Then, check all the clock-difference constraints.
     * In this process, we include checking the diagonals
     * but exclude the cell (0,0). Also note that this
     * code assumes that both DBMs have the same
     * number of clocks. */
    for(short int j = 1; j < nClocks; j++) {
      if (this->operatorRead(0,j) > Y.operatorRead(0,j)) {
        return false;
      }
    }
    for(short int i = 1; i < nClocks; i++) {
      if (this->operatorRead(i,0) > Y.operatorRead(i,0)) {
        return false;
      }
    }
    for(short int i = 1; i < nClocks; i++) {
      for(short int j = 1; j < nClocks; j++) {
        if (this->operatorRead(i,j) > Y.operatorRead(i,j)) {
           return false;
         }
      }
    }
    
    return true;
  }
  
  /** Performs superset checks; X >= Y if and only
   * Y <= X.  This method requires that (*this), the calling DBM,
   * is in canonical form.   
   * @param Y (&) The right DBM.
   * @return true: the calling DBM is a superset of Y, 
   * false: otherwise */
  bool operator >= (const DBM &Y){
<<<<<<< HEAD
    
    
=======
>>>>>>> 731c3782
    /* Change constraint comparison order:
     * 1. First, check all single-clock lower bound constraints.
     * 2. Second, check all single-clock upper bound constraints.
     * 3. Then, check all the clock-difference constraints.
     * In this process, we include checking the diagonals
     * but exclude the cell (0,0). Also note that this
     * code assumes that both DBMs have the same
     * number of clocks. */
    for(short int j = 1; j < nClocks; j++) {
      if (this->operatorRead(0,j) < Y.operatorRead(0,j)) {
        return false;
      }
    }
    for(short int i = 1; i < nClocks; i++) {
      if (this->operatorRead(i,0) < Y.operatorRead(i,0)) {
        return false;
      }
    }
    for(short int i = 1; i < nClocks; i++) {
      for(short int j = 1; j < nClocks; j++) {
        if (this->operatorRead(i,j) < Y.operatorRead(i,j)) {
           return false;
         }
      }
    }
    
    return true;
  }
  
  /** Performs equality checks;
   * X == Y if and only if all the constraints of X are the same as
   * the constraints as Y. 
   * (This also assumes that X and Y have the same
   * number of clocks). Both (*this), the calling DBM, and Y must be
   * in canonical form.
   * @param Y (&) The right DBM
   * @return true: the calling DBM equals Y, false: otherwise. */
<<<<<<< HEAD
  bool operator == (const DBM &Y) const {
=======
  bool operator == (const DBM &Y){
>>>>>>> 731c3782
    
     /* Change constraint comparison order:
     * 1. First, check all single-clock lower bound constraints.
     * 2. Second, check all single-clock upper bound constraints.
     * 3. Then, check all the clock-difference constraints.
     * In this process, we include checking the diagonals
     * but exclude the cell (0,0). Also note that this
     * code assumes that both DBMs have the same
     * number of clocks. */
    for(short int j = 1; j < nClocks; j++) {
      if (this->operatorRead(0,j) != Y.operatorRead(0,j)) {
        return false;
      }
    }
    for(short int i = 1; i < nClocks; i++) {
      if (this->operatorRead(i,0) != Y.operatorRead(i,0)) {
        return false;
      }
    }
    for(short int i = 1; i < nClocks; i++) {
      for(short int j = 1; j < nClocks; j++) {
        if (this->operatorRead(i,j) != Y.operatorRead(i,j)) {
           return false;
         }
      }
    }
  
    return true;
  }
  
  /** Checks and returns the relation comparing the calling DBM 
   * to Y. 
   * @param Y (&) The right DBM.
   * @return An integer specifying the comparison between the 
   * calling DBM (X) and the input DBM (Y).  0: X incomparable to Y,
   * 1: X <= Y,  2: X >= Y,  3: X == Y.
   * @note This method assumes that the calling DBM and Y have the same
   * number of clocks. */ 
  int relation(const DBM &Y){
<<<<<<< HEAD
    
=======

>>>>>>> 731c3782
    /* Should we check for same number of clocks (?)
     * Currently, the code does not. */
    bool gt = true;
    bool lt = true;
    for(short int i = 0; i < nClocks; i++){
      for(short int j = 0; j < nClocks; j++){
        gt = gt && (this->operatorRead(i,j) >= Y.operatorRead(i,j));
        lt = lt && (this->operatorRead(i,j) <= Y.operatorRead(i,j));
      }	 
    }
    if(gt && lt) return 3;
    if(gt) return 2;
    if(lt) return 1;
    return 0;
  }
  
  
  
  /** Performs the time successor operator; 
   * sets the upper bound constraints on all individual clocks (except
   * the zero clock) to (infinity, <).
	 * This method preserves canonical form.
   * @return The reference to the changed calling DBM. */
  DBM & suc(){
    
    // We start i at 1 because (0,0) isn't a clock
    for(short int i = 1; i < nClocks; i++) {
      this->operatorWrite(i,0) = (0xFFF << 1);
    }
    return *this;
  }
	
  /** The time predecessor operator; returns the clock zone where 
   * consisting of all valuations that can elapse
   * (with possibly elapse 0) to the input zone.
   * This method does not preserve canonical form.
   * @return a reference to the modified DBM (which is the called DBM).*/
  DBM & pre(){
    /* i is 0 to be all lower bounds, 0 is fine since the clock (0,0) is 
		 * always <= 0. */
		/* This version, the version that does not preserve canonical form
		 * is used due to a typo in a paper describing a version that does
		 * preserve canonical form. */
    for(short int i = 0; i < nClocks; i++){
      this->operatorWrite(0,i) = 0x1;
    }	  
    isCf = false;
    return *this;
  }
  
  /** Reset a single clock, specified by x, to 0.
   * The final DBM is in canonical form.
   * @param x The clock to reset to 0.
   * @return The reference to the changed, calling resulting DBM. */
  DBM & reset(const short int x){
    /* Do out of bounds checking now instead of in methods */
    if (x < 0 || x >= nClocks){  
      cerr << "nClocks : " << nClocks << " x : "<< x <<endl;
      cerr <<  "reset(x) clock index out of bounds" <<endl; exit(-1);
    }
    for(short int i = 0; i < nClocks; i++){
      /* Code Fix: do not change (x,x), since
       * that seemed to be a typo in the algorithm of the paper */
      if(i != x) {
        /* Since (0,0) is usually 0x1 (<= 0), this method
         * works without having to first set (x,0) and (0,x) to 0*/
        this->operatorWrite(x,i) = this->operatorRead(0,i);
        this->operatorWrite(i,x) = this->operatorRead(i,0);
      }
    }	  
    return *this;
  }
  
  /** Resets all the clocks in the given clock set to $0$.
   * The final DBM is in canonical form.
   * @param rs (*) The set of clocks to reset to 0.
   * @return The reference to the changed, calling resulting DBM. */
  DBM &reset(const ClockSet * const rs) {
    /* This for loop takes the DBM and resets
     * all the specified clocks to reset to
     * 0. */
    for(int i = 1; i < nClocks; i++) {
      if (rs->getc(i)) { 
        this->reset(i);
      }
    }
    return *this;
  }
  
  /** Assign the current value to clock y to clock x (x := y). This
   * "resets" the clock x to the value of clock y.
   * @param x The clock to change the value of
   * @param y The clock to reset the first clock to.
   * @return The reference to the changed, calling resulting DBM. */
  DBM &reset(const short int x, const short int y){
    /* Do out of bounds checking now instead of in methods */
    if (x < 0 || x >= nClocks || y >= nClocks || y < 0){  
      cerr << "nClocks : " << nClocks << " x : "<< x << " y : " 
      << y <<endl;
      cerr <<  "reset(x,y) clock indices out of bounds" <<endl; exit(-1);
    }
    for(short int i = 0; i < nClocks; i++)
      if (i != x) {
        this->operatorWrite(x,i) = this->operatorRead(y,i);
        this->operatorWrite(i,x) = this->operatorRead(i,y);
      }	 
    /* The following two lines are not needed:
     * 	this->operatorWrite(x,y) = 0x1;
     * 	this->operatorWrite(y,x) = 0x1;
     * since they are performed when i = y
     * and i = x is ignored so no need to do first. */
    isCf = false;
    return *this;
  }
  
  /** Compute the reset predecessor operator, which gives DBM[x |-> 0].  
   * This method computes
   * the clock zone z', such that z'[x := 0] = DBM (z' becomes our DBM 
   * after x is reset to 0). The DBM needs to be in canonical form before
   * calling this method, and the resulting DBM may not be in canonical form
   * after this operation.
   * @param x The clock that was just reset (after the predecessor zone).
   * @return The reference to the modified DBM. */
  DBM &preset(const short int x){
    /* Do out of bounds checking now instead of in methods */
    if (x < 0 || x >= nClocks){  
      cerr << "nClocks : " << nClocks << " x : "<< x <<endl;
      cerr <<  "reset(x) clock index out of bounds" <<endl; exit(-1);
    }
    
    /* Do an emptiness check. If x=0 is not a valid valuation,
     * then return the emptyset. 
     * Assumption made: for single clocks, there is never a negative
     * constant used*/
    int tempIntG = this->operatorRead(0,x);
    if((tempIntG >> 1) < 0 || ((tempIntG >> 1) == 0 && (tempIntG & 0x1) == 0)) {
      // Make an empty DBM
      this->operatorWrite(x,0) = 0;
      this->operatorWrite(0,x) = 0;
      this->operatorWrite(0,0) = 0;
      isCf = false;
      return *this;
    }
    int tempIntL = this->operatorRead(x,0);
    if((tempIntL >> 1) < 0 || ((tempIntL >> 1) == 0 && (tempIntL & 0x1) == 0)) {
      // Make an empty DBM
      this->operatorWrite(x,0) = 0;
      this->operatorWrite(0,x) = 0;
      this->operatorWrite(0,0) = 0;
      isCf = false;
      return *this;
    }
    
    // If here, the preset is not empty
    
		// Now flush out difference constraints since they
		// are reset by x
    for(short int i=1; i<nClocks; i++){
      if(i == x) { 
        continue; 
      }
      this->operatorWrite(x,i) = 0xFFF << 1;
      this->operatorWrite(i,x) = this->operatorRead(i,0);
    }	  
    this->operatorWrite(x,0) = 0xFFF << 1;
		this->operatorWrite(0,x) = 0x1;
    isCf = false;
    return *this;
  }
  
  /** Compute the reset predecessor operator, which gives DBM[x |-> 0].  
   * This method computes
   * the clock zone z', such that z'[PRS := 0] = DBM (z' becomes our DBM 
   * after all clocks in our set PRS are reset to 0). 
   * The DBM needs to be in canonical form before
   * calling this method, and the resulting DBM may not be in canonical form
   * after this operation.
   * @param prs (*) The set of clocks just reset (after the predecessor zone).
   * @return The reference to the modified DBM. */
  DBM &preset(const ClockSet * const prs){
    
    /* Handle clock difference constraints first. This
     * allows us to use the single-clock constraints
     * already in the DBM */
    for(int i = 1; i < nClocks; i++) {
      for(int j = 1; j < nClocks; j++) {
        if(i == j) { continue; }
        /* In all conditions, handle constraint (i,j) here. 
         * Constraint (j,i) is handled later. */
        if (prs->getc(i) && prs->getc(j)) {
          /* Note that if we are here for constraint (i,j),
           * we will get here in constraint (j,i) */
           
          int tempInt = this->operatorRead(i,j);
          if((tempInt >> 1) < 0 || ((tempInt >> 1) == 0 && (tempInt & 0x1) == 0)) {
            // Make an empty DBM
            this->operatorWrite(i,0) = 0;
            this->operatorWrite(0,i) = 0;
            this->operatorWrite(0,0) = 0;
            isCf = false;
            return *this;
          }
          // If both clocks are reset then their difference does not matter
          this->operatorWrite(i,j) = 0xFFF << 1;
        }
        else if(prs->getc(i)) {
          if(this->operatorRead(0,j) > this->operatorRead(i,j)) {
            this->operatorWrite(0,j) = this->operatorRead(i,j);
          }
          this->operatorWrite(i,j) = 0xFFF << 1;
        }
        else if(prs->getc(j)) {
          if(this->operatorRead(i,0) > this->operatorRead(i,j)) {
            this->operatorWrite(i,0) = this->operatorRead(i,j);
          }
          this->operatorWrite(i,j) = 0xFFF << 1;
        }
        // Do nothing if neither clock is reset
      }
		}
		/* Handle Single clock constraints last. */
    for(int i = 1; i < nClocks; i++) {
      if(prs->getc(i)) {
        int tempIntG = this->operatorRead(0,i);
        // For upper bound constraints, only invalidate if strictly
        // less than 0
        if((tempIntG >> 1) < 0) {
          // Make an empty DBM
          this->operatorWrite(i,0) = 0;
          this->operatorWrite(0,i) = 0;
          this->operatorWrite(0,0) = 0;
          isCf = false;
          return *this;
        }
        int tempIntL = this->operatorRead(i,0);
        if((tempIntL >> 1) < 0) {
          // Make an empty DBM
          this->operatorWrite(i,0) = 0;
          this->operatorWrite(0,i) = 0;
          this->operatorWrite(0,0) = 0;
          isCf = false;
          return *this;
        }
       
        this->operatorWrite(i,0) = 0xFFF << 1;
        this->operatorWrite(0,i) = 0x1;
        
      }
    }
		isCf = false;
		return *this;
  }
  
  /** Compute the reset predecessor operator after the assignment
   * of x to y, which gives DBM[x |-> y].  
   * This method computes
   * the clock zone z', such that z'[x := y] = DBM (z' becomes our DBM 
   * after x is assigned to the current value of y). 
   * The DBM needs to be in canonical form before
   * calling this method, and the resulting DBM may not be in canonical form
   * after this operation.
   * @param x The clock that was just reset (after the predecessor zone).
   * @param y The second clock; the clock whose value x was just assigned to.
   * @return The reference to the modified DBM. */
  DBM &preset(const short int x, const short int y){
    /* Do out of bounds checking now instead of in methods */
    if (x < 0 || x >= nClocks || y >= nClocks || y < 0){  
      cerr << "nClocks : " << nClocks << " x : "<< x << " y : " 
      << y <<endl;
      cerr <<  "reset(x,y) clock indices out of bounds" <<endl; exit(-1);
    }
    /* Now compute the preset by relaxing constraints on clock $x$ */
      // Now flush out difference constraints since they
		// are reset by x
		/* First check that it is a valid assignment, and make empty otherwise */
    for(short int i = 0; i < nClocks; i++) {
      if(i==y || i == x) { continue; }
		  if(this->operatorRead(i,x) < this->operatorRead(i,y)) {
		    // Make an empty DBM
        this->operatorWrite(i,0) = 0;
        this->operatorWrite(0,i) = 0;
        this->operatorWrite(0,0) = 0;
        isCf = false;
        return *this;
		  }
		  if(this->operatorRead(x,i) < this->operatorRead(y,i)) {
		    // Make an empty DBM
        this->operatorWrite(i,0) = 0;
        this->operatorWrite(0,i) = 0;
        this->operatorWrite(0,0) = 0;
        isCf = false;
        return *this;
		  }
		}
    for(short int i=1; i<nClocks; i++){
      if(i == x) { continue; }
      this->operatorWrite(x,i) = 0xFFF << 1;
      this->operatorWrite(i,x) = this->operatorRead(i,0);
    }	  
    this->operatorWrite(x,0) = 0xFFF << 1;
		this->operatorWrite(0,x) = 0x1;
    isCf = false;
    return *this;
  }
  

	
  /** Normalizes the DBM with respect to the specified
   * constant maxc. This method relaxes all constraints
   * outside the maximum constant max.
   * For this method to work propertly,
   * maxc must be at least as large as the maximum constant
   * in any clock constraint (invariant or guard) of the timed
   * automaton or in the formula. This method normalizes a DBM
   * and provides a finite number of coarse states, allowing
   * for termination after a finite number of states.
	 * The resulting DBM may or may not be in canonical form.
   * @param maxc The maximum constant.
   * @return none 
   * @note This only works when the timed automaton is "diagonal-free,"
   * or does not have any clock difference constraints in the automaton. */
  void bound(const int maxc){
<<<<<<< HEAD
    
    // Is this method correct (?) Should it also be loosening 
=======
    // Is this method correct (?) Should it also be loosening
>>>>>>> 731c3782
    // clock differences based on single clock constraints?
    for (short int i = 1; i < nClocks; i++){
      short int iRow = (this->operatorRead(i,0) >> 1);
      /* Sets any individual upper bound clock constraint 
       * that exceeds the const maxc
       * to infinity, and sets all clock differences involving 
       * that clock as the higher clock to infinity */
      if (iRow != 0xFFF && iRow > maxc){
        this->operatorWrite(i,0) = (0xFFF << 1);
        for(short int j = 1; j < nClocks; j++){
          if(i != j) {
            this->operatorWrite(i,j) = (0xFFF << 1);
          }
        }
      }
      /* Sets any clock with a lower bound constraint 
       * with a lower bound value greater than maxc (that
       * has a max value less than -maxc) to maxc (if not
       * already loosened by an upper-bound constraint) and 
       * loosens the relevant clock-difference constraints */
      if (-(this->operatorRead(0,i) >> 1) > maxc){
        for(short int j = 0; j < nClocks; j++){
          if (j != i) {
            if (this->operatorRead(j,0) >> 1 == 0xFFF) {
              this->operatorWrite(j,i) = (0xFFF << 1); 
              
            }
            else {
              this->operatorWrite(j,i) = ((this->operatorRead(j,0) >> 1) - maxc) << 1;
            }
          }    
        }

      }   
    }
    /* Now loosen all the clock-difference constraints
     * that have not already been loosened by single-clock
     * constraints.  This takes all clock pairs 
     * that are not infinity (not yet loosened) but 
		 * looser than the largest clock constant and bounds them
     * with the maximum constraint maxc in both directions, 
		 * relaxing the bounds. */
    for (short int i = 1; i < nClocks; i++){
      for (short int j = 1; j < nClocks; j++){
        if((i != j) && ((this->operatorRead(i,j) >> 1) != 0xFFF) ){
          if ((this->operatorRead(i,j) >> 1) > maxc)
            this->operatorWrite(i,j) = (maxc << 1);  
          if (-(this->operatorRead(i,j) >> 1) > maxc)
          /* Considered correction to
           *  this->operatorWrite(i,j) = ((-maxc) << 1);
           * but they seem to be equivalent
           * (via 2's complement implementation
           * of negative binary numbers) and due
           * to potentially losing the sign bit,
           * this remains unchanged. */
            this->operatorWrite(i,j) = -((maxc) << 1);  
        }       
      }
    }
    isCf = false;
  }
  
  /** Converts the calling DBM to its canonical form, or
   * its shortest path closure. This method is
   * equivalent to computing all-pairs shortest path on the DBM,
   * if treated as a directed graph.  Canonical form allows a universal 
   * representation that makes other operators easier.
   * @return None 
   * @note This implementation is the Floyd-Warshall Algorithm
   * for all pairs shortest paths.*/
  void cf(){
    
    /* Check that the DBM is in Canonical Form, and
     * do nothing if it is */
    if(isCf){
      return;
    }
    
		/* Don't you need to initialize all D(i,i) to (0, \leq) (?)
		 * Answer:  For this method, yes.  However, if matrices
		 * are initialized properly to $(0, \leq)$, those
		 * diagonal cells may never be changed and hence
		 * this algorithm will still work correctly. */
    
    int val;
    short int origVal;
    short int wholeVal_ik;
    short int wholeVal_kj;
    short int wholeVal_ij;
    for(short int k = 0; k < nClocks; k++){
      /* Deal with overflow in cf() rather than emptiness() */
      if(k==2 && this->emptiness()) {
        isCf=true;
        // Make empty DBM
        for(short int i = 0; i < nClocks; i++) {
          for(short int j = 0; j < nClocks; j++) {
            this->operatorWrite(i,j) = 0;
          }
        }
        return;
      }
      for(short int i = 0; i < nClocks; i++){
        for(short int j = 0; j < nClocks; j++){
          wholeVal_ik = this->operatorRead(i,k);
          wholeVal_kj = this->operatorRead(k,j);
          wholeVal_ij = this->operatorRead(i,j);
          /* Postive overflow potential here: 
           * how to we deal with it? 
           * One option: check for >= 0xFFF instead
           * of 0xFFF, but that fixes nothing. */
          if((wholeVal_ik >> 1) == 0xFFF || 
             (wholeVal_kj >> 1) == 0xFFF)
            val = 0xFFF;
          else    
            val = (wholeVal_ik >> 1) 
            + (wholeVal_kj >> 1);
          // Changed code to fix operator when value == added
					// with a possible change in constraint   
					origVal = wholeVal_ij >> 1;
          if(val <= origVal ){ 
            /* Correction by Peter Fontana to check for negative overflow */
            if(val < origVal) { // val < so take only those operators 
							// Make D(i,j) = D(i, k) + D(k, j)
							this->operatorWrite(i,j) = (val << 1)
							// Gets the < or <= operator correct
							+ ((wholeVal_ik & 0x1) & (wholeVal_kj & 0x1)) ;
            }
            /* Correction by Peter Fontana to improve
             * performance */
            else if (val != 0xFFF){
              /* Take out infinity comparison and see what happens ...  * Note: it slows performance, so keep non-overflow
               * check in. */
              this->operatorWrite(i,j) = (val << 1)
							+ ((wholeVal_ik & 0x1) & (wholeVal_kj & 0x1) &
							   (wholeVal_ij & 0x1)) ;
						}      // value stays d(i,j) otherwise
						
          }      // value stays d(i,j) otherwise
				}
      }
    }
    
   
    isCf = true; // the DBM is now in Canonical Form
    
  }
	
	/** This method changes this DBM to the empty DBM. This is used for 
	 * performance enhancements to save constructors to remake a DBM
	 * when a DBM is decided to become empty. The returned DBM
	 * is in canonical form.
	 * @return [None] */
	void makeEmpty() {
	  for(short int i = 0; i < nClocks; i++){
      for(short int j = 0; j < nClocks; j++){
        this->operatorWrite(i,j) = 0x0;
      } 
    }
	  isCf = true;
	  return;
	}
	
	/** This checks if DBM represents an empty region
	 * or the empty clock zone. This method assumes the DBM
	 * is in canonical form.
   * @return true: this clock zone is empty, false: otherwise. */
  bool emptiness() const{
<<<<<<< HEAD
    
=======
>>>>>>> 731c3782
		/* O(n) version. This assumes that the DBM is in canonical form.
		 * an O(n^2) version was previously used to handle overflow possibilities
		 * from a model with different semantics. */
		for(int i = 0; i < nClocks; i++) {
    	short int rv = this->operatorRead(i,i);
			if( ((rv >> 1) < 0) || 
			(((rv >> 1) == 0) && ((rv&0x1) == 0)) ) {
				return true;
			}
		}

		return false; 
    	
  }
  
  /** Method that determines if the DBM has an upper bound constraint.
   * This is used to use internal methods that avoid bounds checking
   * for faster performance. 
   * @return true: the DBM has a single-clock upper bound constraint, false: 
   * otherwise. */
  bool hasUpperConstraint() const {
    for(int i = 1; i < nClocks; i++) {
      int cons = this->operatorRead(i,0);
      if((cons >> 1) != 0xFFF) {
        return true;
      }
    }
    return false;
  }
  
  /** This converts all finite constraints
   * to <=, making all inequalities non strict by loosening
   * < to <=.  
   * The DBM calling this method is changed.
   * @return None*/
  void closure(){
    for(short int i = 0; i < nClocks; i++)
      for(short int j = 0; j < nClocks; j++){ 
        if (i==j) {
          continue;
        }
        if((this->operatorRead(i,j) >> 1) != 0xFFF) { // if not infinity
          this->operatorWrite(i,j) = ((this->operatorRead(i,j)>>1) << 1) + 1;
        }
      }
  }
  
  /** This converts all finite constraints
   * to <, making all inequalities strict by tightening
   * <= to <.  
   * The DBM calling this method is changed.
   * @return None*/
  void closureRev(){
    for(short int i = 0; i < nClocks; i++)
      for(short int j = 0; j < nClocks; j++){ 
        if (i==j) {
          continue;
        }
        if((this->operatorRead(i,j) >> 1) != 0xFFF) { // if not infinity
          this->operatorWrite(i,j) = ((this->operatorRead(i,j)>>1) << 1) + 0;
        }
      }
  }
  
  /** This converts all finite upper-bound constraints
   * to <, making all inequalities strict by tightening
   * <= to <, excluding single clock lower-bounds.  
   * The DBM calling this method is changed.
   * @return None*/
  void predClosureRev(){
    for(short int i = 1; i < nClocks; i++)
      for(short int j = 0; j < nClocks; j++){ 
        if (i==j) {
          continue;
        }
        if((this->operatorRead(i,j) >> 1) != 0xFFF) { // if not infinity
          this->operatorWrite(i,j) = ((this->operatorRead(i,j)>>1) << 1) + 0;
        }
      }
  }
  
  /** Prints out the DBM in (#, op) matrix format.
   * The # is the integer bound for the constraint,
   * and op is based on the fourth bit. 0: <, 1: <=
   * @return None */
  void print(std::ostream& os) const{
		for(short int i = 0; i < nClocks; i++){
			for(short int j = 0; j < nClocks; j++){
				short int val = this->operatorRead(i,j) >> 1;
				short int type = this->operatorRead(i,j) & 0x1;
				if (type == 1){
					if (val == 0xFFF) 
						os << "(" << "+inf" << "," << "<=)\t";
					else
						os << "( " << val << "," << "<= )\t";
				}else{
					if (val == 0xFFF) 
						os << "(" << "+inf" << "," << "<)\t";
					else
						os << "( " << val << "," << "<  )\t";
				}	  
			}
			os << endl;
		}
	}
	
	/** Print the DBM, more compactly, as a list of constraints. The constraints
	 * are printed in the order they appear in the matrix.
	 * @return none */
  void print_constraint(std::ostream& os, const std::vector<string>& clock_strings) const{
		bool end = false;
		bool isAllImplicit=true;
		if(this->emptiness()) {
		  os << "EMPTY";
<<<<<<< HEAD
=======
		  return;
>>>>>>> 731c3782
		}
		for(short int i = 0; i < nClocks; i++){
			for(short int j = 0; j < nClocks; j++){
				if(i==j) { 
				  continue;
				}
				short int val = this->operatorRead(i,j) >> 1;
				if (val == 0xFFF) {
					continue; 
				}
				short int type = this->operatorRead(i,j) & 0x1;
				if(i==0 && val == 0 && type == 1) {
            continue;
        }
        isAllImplicit=false;
				if(end) { 
				  os <<",";
				}
				if(i != 0 && j!=0){
					//os << "x" << (i);
          os << clock_strings[i];
					os << "-";
					//os << "x" << (j);
          os << clock_strings[j];
				}else if (i == 0){
					os << clock_strings[j];
					if (type == 1) os << ">=" << -val ;
					else os << ">" << -val ;
					end = true;
					continue;
				}else if (j == 0){
					os << clock_strings[i];
				}
				
				if (type == 1) {
					os << "<=" << val ;
				}
				else {
					os << "<" << val ;
				}
				end = true;
			}
		}
		if(isAllImplicit) {
		  os << "INFTY";
		}
	}
	
	/** Prints out the constraints in the DBM, omitting
	 * implicit constraints (such as x_1 >= 0). Here,
	 * implicit constraints are inequalities that do not
	 * constrain any values. This does not omit constraints
	 * that can be derived from other constraints.
	 * @return None */
  void print_ExplicitConstraint(std::ostream& os, const std::vector<string>& clock_strings) const{
		bool end = false;
		for(short int i = 0; i < nClocks; i++){
			for(short int j = 0; j < nClocks; j++){
				if(i==j) continue;
				short int val = this->operatorRead(i,j) >> 1;
				if (val == 0xFFF)  {
					continue; 
				}
				short int type = this->operatorRead(i,j) & 0x1;
				if(i == 0 && val == 0x0 && type == 0x1) {
				  continue;
				}
<<<<<<< HEAD
				if(end) os <<","; 
=======
				if(end) os <<",";
>>>>>>> 731c3782
				if(i != 0 && j!=0){
					os << clock_strings[i];
					os << "-";
					os << clock_strings[j];
				}else if (i == 0){
					os << clock_strings[j];;
					if (type == 1) os << ">=" << -val ;
					else os << ">" << -val ;
					end = true;
					continue;
				}else if (j == 0){
					os << clock_strings[i];
				}
				
				if (type == 1) {
					os << "<=" << val ;
				}
				else {
					os << "<" << val ;
<<<<<<< HEAD
=======

>>>>>>> 731c3782
				}
				end = true;
			}
		}
	}
	
};

#endif //DBM_H<|MERGE_RESOLUTION|>--- conflicted
+++ resolved
@@ -262,11 +262,6 @@
    * @param Y (&) The object to copy.
    * @return [Constructor] */
   DBM(const DBM &Y): OneDIntArray(Y){ nClocks = Y.nClocks; isCf = Y.isCf;}
-<<<<<<< HEAD
-  
-=======
-
->>>>>>> 731c3782
   /** Tell the object that it is not in canonical form.
    * Call this method whenever changing the DBM's value from the outside. 
    * Otherwise, cf() will fail to convert the DBM to canonical form.
@@ -398,11 +393,6 @@
    * @param Y (&) The right DBM.
    * @return true: *this <= Y; false: otherwise. */
   bool operator <= (const DBM &Y){
-<<<<<<< HEAD
-    
-    
-=======
->>>>>>> 731c3782
     /* Change constraint comparison order:
      * 1. First, check all single-clock lower bound constraints.
      * 2. Second, check all single-clock upper bound constraints.
@@ -439,11 +429,6 @@
    * @return true: the calling DBM is a superset of Y, 
    * false: otherwise */
   bool operator >= (const DBM &Y){
-<<<<<<< HEAD
-    
-    
-=======
->>>>>>> 731c3782
     /* Change constraint comparison order:
      * 1. First, check all single-clock lower bound constraints.
      * 2. Second, check all single-clock upper bound constraints.
@@ -481,12 +466,7 @@
    * in canonical form.
    * @param Y (&) The right DBM
    * @return true: the calling DBM equals Y, false: otherwise. */
-<<<<<<< HEAD
   bool operator == (const DBM &Y) const {
-=======
-  bool operator == (const DBM &Y){
->>>>>>> 731c3782
-    
      /* Change constraint comparison order:
      * 1. First, check all single-clock lower bound constraints.
      * 2. Second, check all single-clock upper bound constraints.
@@ -525,11 +505,6 @@
    * @note This method assumes that the calling DBM and Y have the same
    * number of clocks. */ 
   int relation(const DBM &Y){
-<<<<<<< HEAD
-    
-=======
-
->>>>>>> 731c3782
     /* Should we check for same number of clocks (?)
      * Currently, the code does not. */
     bool gt = true;
@@ -852,12 +827,7 @@
    * @note This only works when the timed automaton is "diagonal-free,"
    * or does not have any clock difference constraints in the automaton. */
   void bound(const int maxc){
-<<<<<<< HEAD
-    
     // Is this method correct (?) Should it also be loosening 
-=======
-    // Is this method correct (?) Should it also be loosening
->>>>>>> 731c3782
     // clock differences based on single clock constraints?
     for (short int i = 1; i < nClocks; i++){
       short int iRow = (this->operatorRead(i,0) >> 1);
@@ -1025,10 +995,6 @@
 	 * is in canonical form.
    * @return true: this clock zone is empty, false: otherwise. */
   bool emptiness() const{
-<<<<<<< HEAD
-    
-=======
->>>>>>> 731c3782
 		/* O(n) version. This assumes that the DBM is in canonical form.
 		 * an O(n^2) version was previously used to handle overflow possibilities
 		 * from a model with different semantics. */
@@ -1143,10 +1109,7 @@
 		bool isAllImplicit=true;
 		if(this->emptiness()) {
 		  os << "EMPTY";
-<<<<<<< HEAD
-=======
 		  return;
->>>>>>> 731c3782
 		}
 		for(short int i = 0; i < nClocks; i++){
 			for(short int j = 0; j < nClocks; j++){
@@ -1214,11 +1177,7 @@
 				if(i == 0 && val == 0x0 && type == 0x1) {
 				  continue;
 				}
-<<<<<<< HEAD
 				if(end) os <<","; 
-=======
-				if(end) os <<",";
->>>>>>> 731c3782
 				if(i != 0 && j!=0){
 					os << clock_strings[i];
 					os << "-";
@@ -1238,10 +1197,6 @@
 				}
 				else {
 					os << "<" << val ;
-<<<<<<< HEAD
-=======
-
->>>>>>> 731c3782
 				}
 				end = true;
 			}
