/** \file DBM.hh
 * The Difference Bound Matrix (DBM) class; a matrix implementation for a clock
 * zone.
 * @author Peter Fontana
 * @author Dezhuang Zhang
 * @author Rance Cleaveland
 * @author Jeroen Keiren
 * @copyright MIT Licence, see the accompanying LICENCE.txt
 * @note Many functions are inlined for better performance.
 */

#ifndef DBM_H
#define DBM_H

#include <cassert>
#include <functional>
#include <iostream>
#include <vector>
#include "OneDIntArray.hh"
#include "bidirectional_map.hh"
#include "constraints.hh"

class ClockSet {
protected:
  std::vector<bool> _data;

public:
  /** Constructor. Initializes the set of clocks with a specified
   * number of clocks and one dummy "zero clock". The dummy "zero clock"
   * is considered to be the first index, index 0.
   * @param bit The number (index) of the clock to initialize
   * in the set.
   * @param num_clocks The number of clocks in the set of clocks. This
   * number does not include the dummy "zero clock".
   * @return [Constructor]. */
  ClockSet(const std::size_t bit, const std::size_t num_clocks)
    : _data(num_clocks + 1, false)
  {
    assert(bit < _data.size());
    _data[bit] = true;
  }

  /** Copy Constructor.
   * @param other (&) The object to copy.
   * @return [Constructor]. */
  ClockSet(const ClockSet &other) = default;

  /** Move Constructor. */
  ClockSet(ClockSet&& other) noexcept = default;

  /** Destructor.  Does nothing.
   * @return [Destructor]. */
  ~ClockSet() { }

  /** This adds a clock to the clock set.
   * @param bit The index of the clock to add.
   * @return The changed ClockSet object. */
  ClockSet *addclock(const std::size_t bit) {
    _data[bit] = true;
    return this;
  }

  /** Prints out the list of clocks in the set,
   * printint index _ as clock A
   * Here, it goes through the array, and
   * assumes that each clock is A _ index number,
   * printing out which clocks are in them.
   * @param os - the output stream to print to.
   * @return none */
  void print(std::ostream &os) const {
    bool end = false;
    os << "[";
    for (std::size_t i = 1; i < _data.size(); ++i) {
      if (_data[i]) {
        if (end) {
          os << ",";
        }
        /* Print clocks as x(ind): x1, x2, ...
         * x0, the dummy clock, is not printed. */
        os << "x" << i;
        end = true;
      }
    }
    os << "]";
  }

  /** Determines if the clock index specified by bit is in
   * the ClockSet.
   * @param bit The index of the clock to see if it is in the
   * ClockSet.
   * @return 1: the clock bit is in the ClockSet; 0: otherwise. */
  bool getc(const std::size_t bit) const {
    assert(bit < _data.size());
    return _data[bit];
  }
};

/**
 * The Difference Bound Matrix (DBM) class; a matrix implementation
 * for a clock zone.
 * Here, the DBM is represented as a numClocks x numClocks matrix
 * where the matrix is represented as a folded 1-D array, with
 * entry (i,j) containing the upper bound constraint on clock constraint
 * x_i - x_j. The 0 clock (which is counted as a clock in numClocks) is
 * is the standard "zero clock" for clock zones.
 * For performance reasons, each clock is represented as a
 * clock_value_t of 13 bits, (#, op). # is the 12-bit non-negative
 * integer value and op is in {<,<=}. For the last (rightmost) bit:
 * 0: <. 1: <=. For the 12-bit integer value, Infinity is represented as infinity_bound.
 * @author Peter Fontana, Dezhuang Zhang, and Rance Cleaveland.
 * @version 1.1
 * @note Many functions are inlined for better performance.
 * @date December 3, 2012. */
class DBM : public OneDIntArray {
private:
  /** True if the DBM is still in canonical form (cf()), false otherwise.
   * This provides a quick a 1-bit check that avoids needless
   * work to convert something already in cf() to cf(). */
  bool isCf;

  /** Pointer to the globally declared clocks */
  const bidirectional_map<std::string, int> &declared_clocks_;

  size_type offset(const size_type row, const size_type col) const {
    assert(row < clocks_size());
    assert(col < clocks_size());
    const size_type index = (row * clocks_size()) + col;
    return index * sizeof(raw_constraint_t);
  }

  const raw_constraint_t* cell(const size_type row, const size_type col) const {
    assert(row < clocks_size());
    assert(col < clocks_size());
    return (raw_constraint_t*)&(storage[offset(row,col)]);
  }

  raw_constraint_t* cell(const size_type row, const size_type col) {
    assert(row < clocks_size());
    assert(col < clocks_size());
    return (raw_constraint_t*)&(storage[offset(row,col)]);
  }

  /** The private method is used to read a value of a
   * specific constraint in the DBM. This method
   * is private to provide a method without bounds checks. The class is
   * implemented to insure that row and col are not out of bounds before
   * calling these method.
   * @param row The first clock, or the row clock, with 0 being the first row.
   * @param col The second clock, or the column clock,
   * with 0 being the first column.
   * @return The value of the upper bound constraint on row - col. */
  raw_constraint_t operatorRead(const size_type row, const size_type col) const {
    assert(row < clocks_size());
    assert(col < clocks_size());
    return *cell(row,col);
  }

  /** The private method is used to write a value to a
   * specific constraint in the DBM (it can also read as well).
   * To write, use operatorWrite(row, col) = val;
   * by returning a reference, this makes writes faster. This method
   * is private to provide a method without bounds checks. The class is
   * implemented to insure that row and col are not out of bounds before
   * calling these method.
   * @param row The first clock, or the row clock, with 0 being the first row.
   * @param col The second clock, or the column clock,
   * with 0 being the first column.
   * @return A reference to the element indexed at the row "row" and column
   * "col". A reference is returned to allow the constraint to be changed. */
  raw_constraint_t &operatorWrite(const size_type row, const size_type col) {
    assert(row < clocks_size());
    assert(col < clocks_size());
    /* Indexes are zero based */
    return *cell(row, col);
  }

  /** Performs comparison checks;
   * This is done by doing an elementwise comparison.
   * Only other is required to be in canonical form.
   * @param other (&) The right DBM.
   * @param cmp The elementwise comparison. If cmp fails for some element, the
   * result is false.
   * @return true: cmp succeeds for all elements in elementwise comparison. */
  template<class BinaryPredicate>
  bool compare(const DBM& other, BinaryPredicate cmp) const
  {
    assert(clocks_size() == other.clocks_size());
    for (size_type i = 0; i < clocks_size(); ++i) {
      for (size_type j = 0; j < clocks_size(); ++j) {
        if (cmp(operatorRead(i, j), other.operatorRead(i, j))) {
          return false;
        }
      }
    }

    return true;
  }

public:
  /** Default Constructor for a DBM; creates an initial DBM
   * representing no constraint: the diagonal and the left column are
   * (0, <=), and the rest of the entries are (infinity, <).
   * This is the loosest possible DBM.
   * @param numClocks The number of clocks, including the one "dummy" \
   * "zero clock". Hence, there are numClocks - 1 actual clocks
   * with 1 "zero" clock.
   * @return [Constructor] */
  DBM(const bidirectional_map<std::string, int> &cs)
      : OneDIntArray((cs.size()+1) * (cs.size()+1)),
        declared_clocks_(cs) {
    for (size_type i = 0; i < clocks_size(); ++i) {
      for (size_type j = 0; j < clocks_size(); ++j) {
        operatorWrite(i, j) = infinity;
        if (i == 0 || i == j) {
          operatorWrite(i, j) = zero_le;
        }
      }
    }

    // Set isCf to false to prevent breaking parser code
    isCf = false;
  }

  /** DBM constructor initializing a DBM constrained by one specified
   * inequality.
   * @param numClocks The number of clocks, including the one "dummy"
   * "zero clock". Hence, there are numClocks - 1 actual clocks
   * with 1 "zero" clock.
   * @param row The first clock in the constraint.
   * @param col The second clock in constraint.
   * @param val The value constraining the upper bound of row - col.
   * @return [Constructor] */
  DBM(const size_type row, const size_type col,
      const raw_constraint_t val, const bidirectional_map<std::string, int> &cs)
      : OneDIntArray((cs.size()+1) * (cs.size()+1)),
        declared_clocks_(cs) {
    for (size_type i = 0; i < clocks_size(); ++i) {
      for (size_type j = 0; j < clocks_size(); ++j) {
        if (i == 0 || i == j) {
          operatorWrite(i, j) = zero_le;
        } else {
          operatorWrite(i, j) = infinity;
        }
      }
    }
    /* Input in the single constraint */
    operatorWrite(row, col) = val;

    // Set isCf to false to prevent breaking parser code
    isCf = false;
  }

  /** Copy Constructor for DBMs.
   * @param Y (&) The object to copy.
   * @return [Constructor] */
  DBM(const DBM &Y)
      : OneDIntArray(Y),
        isCf(Y.isCf),
        declared_clocks_(Y.declared_clocks_) {
  }

  DBM(DBM&&) noexcept = default;

  size_type clocks_size() const { return declared_clocks_.size() + 1; }

  const bidirectional_map<std::string, int>& declared_clocks() const {
    return declared_clocks_;
  }

  /** Tell the object that it is not in canonical form.
   * Call this method whenever changing the DBM's value from the outside.
   * Otherwise, cf() will fail to convert the DBM to canonical form.
   * @return None */
  void setIsCfFalse() { isCf = false; }

  /** Returns whether this DBM is in canonical form or not.
   * @return true: the DBM is in canonical form; false: otherwise. */
  bool isInCf() const { return isCf; }

  /** The public method is used to read a value of a
   * specific constraint in the DBM. This method performs out of bounds checks
   * on row and col.
   * @param row The first clock, or the row clock, with 0 being the first row.
   * @param col The second clock, or the column clock,
   * with 0 being the first column.
   * @return The value of the upper bound constraint on row - col. */
  raw_constraint_t operator()(const size_type row, const size_type col) const {
    // Indexes are zero based
    /* Give out of bounds check for public method */
    if (row >= clocks_size() || col >= clocks_size()) {
      // I added that col < 0 to check for the third bound.
      std::cerr << "clocks_size() : " << clocks_size() << " row : " << row
                << " col : " << col << std::endl;
      std::cerr << "operator() index out of bounds" << std::endl;
      exit(-1);
    }

    return operatorRead(row,col);
  }

  /** The public method is used to write a value to a
   * specific constraint in the DBM (it can also read as well). Out of bounds
   * checks are performed.
   * @param row The first clock, or the row clock, with 0 being the first row.
   * @param col The second clock, or the column clock,
   * with 0 being the first column.
   * @param val The new 13-bit value for the upper bound of row - col.
   * @return None*/
  void addConstraint(const size_type row, const size_type col,
                     const raw_constraint_t val) {
    /* Give out of bounds check for public method */
    if (row >= clocks_size() || col >= clocks_size()) {
      std::cerr << "clocks_size() : " << clocks_size() << " row : " << row
                << " col : " << col << std::endl;
      std::cerr << "addConstraint index out of bounds" << std::endl;
      exit(-1);
    }

    raw_constraint_t *p = cell(row, col);
    // Dereference p and make assignment
    *p = val;

    isCf = false;
  }

  /* Returns if the constraint row - col is implicit.
   * Here, an "implicit constraint" means that row - col is not
   * a constraint. This does not determine if this constraint
   * is encoded by other constraints in the structure.
   * @param row The first clock, or the row clock, with 0 being the first row.
   * @param col The second clock, or the column clock,
   * with 0 being the first column.
   * @return true: the constraint is implicit (no constraint),
   * false: otherwise */
  bool isConstraintImplicit(const size_type row, const size_type col) const {
    assert(row < clocks_size());
    assert(col < clocks_size());
    if (row == 0 || row == col) {
      return (operatorRead(row, col)) == zero_le;
    } else {
      return (operatorRead(row, col)) == infinity;
    }
  }

  /** Performs a deep copy of the DBM.  The DBM calling this method is changed.
   * Preserves canonical form.
   * @param Y (&) The object to copy.
   * @return A reference to the copied object, which is the LHS object. */
  DBM& operator=(const DBM &Y) {
    assert(clocks_size() == Y.clocks_size());
    assert(declared_clocks() == Y.declared_clocks());
    quantity = Y.quantity;
    memcpy(storage, Y.storage, quantity * sizeof(raw_constraint_t));

    isCf = Y.isCf;
    return *this;
  }

  /** Intersects this DBM with a second DBM by performing the constraint-by-constraint
   * intersections of the DBM. This method does not require DBMs to be in
   * canonical form, and does not preserve canonical form of the DBM. The
   * calling DBM is changed.
   * @param Y (&) The DBM to intersect */
  DBM& intersect(const DBM& Y) {
    assert(clocks_size() == Y.clocks_size());
    /* Should we check for same number of clocks (?)
     * Currently, the code does not. */
    for (size_type i = 0; i < clocks_size(); ++i) {
      for (size_type j = 0; j < clocks_size(); ++j) {
        if(Y.operatorRead(i,j) < operatorRead(i,j)) {
          operatorWrite(i,j) = Y.operatorRead(i,j);
        }
      }
    }
    isCf = false;
    return *this;
  }



  /** Performs subset checks;
   * X <= Y if and only if all the constraints of X are at least
   * as tight as Y. (This also assumes that X and Y have the same
   * number of clocks). Since each entry is only an upper bound, this
   * can be done with a <= comparison of each constraint. For this method,
   * only Y is required to be in canonical form.
   * @param Y (&) The right DBM.
   * @return true: *this <= Y; false: otherwise. */
  bool operator<=(const DBM &Y) const {
    return compare(Y, std::greater<raw_constraint_t>());
  }

  /** Performs superset checks; X >= Y if and only
   * Y <= X.  This method requires that (*this), the calling DBM,
   * is in canonical form.
   * @param Y (&) The right DBM.
   * @return true: the calling DBM is a superset of Y,
   * false: otherwise */
  bool operator>=(const DBM &Y) const {
    return compare(Y, std::less<raw_constraint_t>());
  }

  /** Performs equality checks;
   * X == Y if and only if all the constraints of X are the same as
   * the constraints as Y.
   * (This also assumes that X and Y have the same
   * number of clocks). Both (*this), the calling DBM, and Y must be
   * in canonical form.
   * @param Y (&) The right DBM
   * @return true: the calling DBM equals Y, false: otherwise. */
  bool operator==(const DBM &Y) const {
    return compare(Y, std::not_equal_to<raw_constraint_t>());
  }

  /** Checks and returns the relation comparing the calling DBM
   * to Y.
   * @param Y (&) The right DBM.
   * @return An integer specifying the comparison between the
   * calling DBM (X) and the input DBM (Y).  0: X incomparable to Y,
   * 1: X <= Y,  2: X >= Y,  3: X == Y.
   * @note This method assumes that the calling DBM and Y have the same
   * number of clocks. */
  int relation(const DBM &Y) {
    assert(clocks_size() == Y.clocks_size());
    /* Should we check for same number of clocks (?)
     * Currently, the code does not. */
    bool gt = true;
    bool lt = true;
    for (size_type i = 0; i < clocks_size(); ++i) {
      for (size_type j = 0; j < clocks_size(); ++j) {
        gt = gt && (operatorRead(i, j) >= Y.operatorRead(i, j));
        lt = lt && (operatorRead(i, j) <= Y.operatorRead(i, j));
      }
    }
    if (gt && lt) return 3;
    if (gt) return 2;
    if (lt) return 1;
    return 0;
  }

  /** Performs the time successor operator;
   * sets the upper bound constraints on all individual clocks (except
   * the zero clock) to (infinity, <).
   * This method preserves canonical form.
   * @return The reference to the changed calling DBM. */
  DBM &suc() {
    // We start i at 1 because (0,0) isn't a clock
    for (size_type i = 1; i < clocks_size(); ++i) {
      operatorWrite(i, 0) = infinity;
    }
    return *this;
  }

  /** The time predecessor operator; returns the clock zone where
   * consisting of all valuations that can elapse
   * (with possibly elapse 0) to the input zone.
   * This method does not preserve canonical form.
   * @return a reference to the modified DBM (which is the called DBM).*/
  DBM &pre() {
    /* i is 0 to be all lower bounds, 0 is fine since the clock (0,0) is
     * always <= 0. */
    /* This version, the version that does not preserve canonical form
     * is used due to a typo in a paper describing a version that does
     * preserve canonical form. */
    for (size_type i = 0; i < clocks_size(); ++i) {
      operatorWrite(0, i) = zero_le;
    }
    isCf = false;
    return *this;
  }

  /** Reset a single clock, specified by x, to 0.
   * The final DBM is in canonical form.
   * @param x The clock to reset to 0.
   * @return The reference to the changed, calling resulting DBM. */
  DBM &reset(const size_type x) {
    /* Do out of bounds checking now instead of in methods */
    if (x >= clocks_size()) {
      std::cerr << "clocks_size() : " << clocks_size() << " x : " << x << std::endl;
      std::cerr << "reset(x) clock index out of bounds" << std::endl;
      exit(-1);
    }
    for (size_type i = 0; i < clocks_size(); ++i) {
      /* Code Fix: do not change (x,x), since
       * that seemed to be a typo in the algorithm of the paper */
      if (i != x) {
        /* Since (0,0) is usually zero_le (<= 0), this method
         * works without having to first set (x,0) and (0,x) to 0*/
        operatorWrite(x, i) = operatorRead(0, i);
        operatorWrite(i, x) = operatorRead(i, 0);
      }
    }
    return *this;
  }

  /** Resets all the clocks in the given clock set to $0$.
   * The final DBM is in canonical form.
   * @param rs (*) The set of clocks to reset to 0.
   * @return The reference to the changed, calling resulting DBM. */
  DBM &reset(const ClockSet& rs) {
    /* This for loop takes the DBM and resets
     * all the specified clocks to reset to
     * 0. */
    for (size_type i = 1; i < clocks_size(); ++i) {
      if (rs.getc(i)) {
        reset(i);
      }
    }
    return *this;
  }

  /** Assign the current value to clock y to clock x (x := y). This
   * "resets" the clock x to the value of clock y.
   * @param x The clock to change the value of
   * @param y The clock to reset the first clock to.
   * @return The reference to the changed, calling resulting DBM. */
  DBM &reset(const size_type x, const size_type y) {
    /* Do out of bounds checking now instead of in methods */
    if (x >= clocks_size() || y >= clocks_size()) {
      std::cerr << "clocks_size() : " << clocks_size() << " x : " << x << " y : " << y
                << std::endl;
      std::cerr << "reset(x,y) clock indices out of bounds" << std::endl;
      exit(-1);
    }
    for (size_type i = 0; i < clocks_size(); ++i)
      if (i != x) {
        operatorWrite(x, i) = operatorRead(y, i);
        operatorWrite(i, x) = operatorRead(i, y);
      }
    /* The following two lines are not needed:
     * 	operatorWrite(x,y) = zero_le;
     * 	operatorWrite(y,x) = zero_le;
     * since they are performed when i = y
     * and i = x is ignored so no need to do first. */
    isCf = false;
    return *this;
  }

  /** Compute the reset predecessor operator, which gives DBM[x |-> 0].
   * This method computes
   * the clock zone z', such that z'[x := 0] = DBM (z' becomes our DBM
   * after x is reset to 0). The DBM needs to be in canonical form before
   * calling this method, and the resulting DBM may not be in canonical form
   * after this operation.
   * @param x The clock that was just reset (after the predecessor zone).
   * @return The reference to the modified DBM. */
  DBM &preset(const size_type x) {
    /* Do out of bounds checking now instead of in methods */
    if (x >= clocks_size()) {
      std::cerr << "clocks_size() : " << clocks_size() << " x : " << x << std::endl;
      std::cerr << "reset(x) clock index out of bounds" << std::endl;
      exit(-1);
    }

    /* Do an emptiness check. If x=0 is not a valid valuation,
     * then return the emptyset.
     * Assumption made: for single clocks, there is never a negative
     * constant used*/
    const raw_constraint_t raw_0_x = operatorRead(0, x);
    const bound_t bound_0_x = constraint_to_bound(raw_0_x);
    if (bound_0_x < 0 || (bound_0_x == 0 && constraint_to_strictness(raw_0_x) == strict)) {
      // Make an empty DBM
      operatorWrite(x, 0) = zero_less;
      operatorWrite(0, x) = zero_less;
      operatorWrite(0, 0) = zero_less;
      isCf = false;
      return *this;
    }

    const raw_constraint_t raw_x_0 = operatorRead(x, 0);
    const bound_t bound_x_0 = constraint_to_bound(raw_x_0);
    if (bound_x_0 < 0 || (bound_x_0 == 0 && constraint_to_strictness(raw_x_0) == strict)) {
      // Make an empty DBM
      operatorWrite(x, 0) = zero_less;
      operatorWrite(0, x) = zero_less;
      operatorWrite(0, 0) = zero_less;
      isCf = false;
      return *this;
    }

    // If here, the preset is not empty

    // Now flush out difference constraints since they
    // are reset by x
    for (size_type i = 1; i < clocks_size(); ++i) {
      if (i != x) {
        operatorWrite(x, i) = infinity;
        operatorWrite(i, x) = operatorRead(i, 0);
      }
    }
    operatorWrite(x, 0) = infinity;
    operatorWrite(0, x) = zero_le;
    isCf = false;
    return *this;
  }

  /** Compute the reset predecessor operator, which gives DBM[x |-> 0].
   * This method computes
   * the clock zone z', such that z'[PRS := 0] = DBM (z' becomes our DBM
   * after all clocks in our set PRS are reset to 0).
   * The DBM needs to be in canonical form before
   * calling this method, and the resulting DBM may not be in canonical form
   * after this operation.
   * @param prs (*) The set of clocks just reset (after the predecessor zone).
   * @return The reference to the modified DBM. */
  DBM &preset(const ClockSet& prs) {
    /* Handle clock difference constraints first. This
     * allows us to use the single-clock constraints
     * already in the DBM */
    for (size_type i = 1; i < clocks_size(); ++i) {
      for (size_type j = 1; j < clocks_size(); ++j) {
        if (i != j) {
          /* In all conditions, handle constraint (i,j) here.
           * Constraint (j,i) is handled later. */
          if (prs.getc(i) && prs.getc(j)) {
            /* Note that if we are here for constraint (i,j),
             * we will get here in constraint (j,i) */

            const raw_constraint_t raw_i_j = operatorRead(i, j);
            if (constraint_to_bound(raw_i_j) < 0 || raw_i_j == zero_less) {
              // Make an empty DBM
              operatorWrite(i, 0) = zero_less;
              operatorWrite(0, i) = zero_less;
              operatorWrite(0, 0) = zero_less;
              isCf = false;
              return *this;
            }
            // If both clocks are reset then their difference does not matter
            operatorWrite(i, j) = infinity;
          } else if (prs.getc(i)) {
            operatorWrite(0, j) = std::min(operatorRead(0, j), operatorRead(i, j));
            operatorWrite(i, j) = infinity;
          } else if (prs.getc(j)) {
            operatorWrite(i, 0) = std::min(operatorRead(i, 0), operatorRead(i, j));
            operatorWrite(i, j) = infinity;
          } // Do nothing if neither clock is reset
        }

      }
    }
    /* Handle Single clock constraints last. */
    for (size_type i = 1; i < clocks_size(); ++i) {
      if (prs.getc(i)) {
        const raw_constraint_t raw_0_i = operatorRead(0, i);
        // For upper bound constraints, only invalidate if strictly
        // less than 0
        if (constraint_to_bound(raw_0_i) < 0) {
          // Make an empty DBM
          operatorWrite(i, 0) = zero_less;
          operatorWrite(0, i) = zero_less;
          operatorWrite(0, 0) = zero_less;
          isCf = false;
          return *this;
        }
        const raw_constraint_t raw_i_0 = operatorRead(i, 0);
        if (constraint_to_bound(raw_i_0) < 0) {
          // Make an empty DBM
          operatorWrite(i, 0) = zero_less;
          operatorWrite(0, i) = zero_less;
          operatorWrite(0, 0) = zero_less;
          isCf = false;
          return *this;
        }

        operatorWrite(i, 0) = infinity;
        operatorWrite(0, i) = zero_le;
      }
    }
    isCf = false;
    return *this;
  }

  /** Compute the reset predecessor operator after the assignment
   * of x to y, which gives DBM[x |-> y].
   * This method computes
   * the clock zone z', such that z'[x := y] = DBM (z' becomes our DBM
   * after x is assigned to the current value of y).
   * The DBM needs to be in canonical form before
   * calling this method, and the resulting DBM may not be in canonical form
   * after this operation.
   * @param x The clock that was just reset (after the predecessor zone).
   * @param y The second clock; the clock whose value x was just assigned to.
   * @return The reference to the modified DBM. */
  DBM &preset(const size_type x, const size_type y) {
    /* Do out of bounds checking now instead of in methods */
    if (x >= clocks_size() || y >= clocks_size()) {
      std::cerr << "clocks_size() : " << clocks_size() << " x : " << x << " y : " << y
                << std::endl;
      std::cerr << "reset(x,y) clock indices out of bounds" << std::endl;
      exit(-1);
    }
    /* Now compute the preset by relaxing constraints on clock $x$ */
    // Now flush out difference constraints since they
    // are reset by x
    /* First check that it is a valid assignment, and make empty otherwise */
    for (size_type i = 0; i < clocks_size(); ++i) {
      if (i != y && i != x) {
        if (operatorRead(i, x) < operatorRead(i, y) ||
            operatorRead(x, i) < operatorRead(y, i)) {
          // Make an empty DBM
          operatorWrite(i, 0) = 0;
          operatorWrite(0, i) = 0;
          operatorWrite(0, 0) = 0;
          isCf = false;
          return *this;
        }
      }
    }
    for (size_type i = 1; i < clocks_size(); ++i) {
      if (i != x) {
        operatorWrite(x, i) = infinity(true);
        operatorWrite(i, x) = operatorRead(i, 0);
      }
<<<<<<< HEAD
    }
    operatorWrite(x, 0) = infinity(true);
    operatorWrite(0, x) = zero(false);
=======
        operatorWrite(x, i) = infinity;
        operatorWrite(i, x) = operatorRead(i, 0);
      }
    operatorWrite(x, 0) = infinity;
    operatorWrite(0, x) = zero_le;
>>>>>>> e0481cdc
    isCf = false;
    return *this;
  }

  /** Normalizes the DBM with respect to the specified
   * constant maxc. This method relaxes all constraints
   * outside the maximum constant max.
   * For this method to work propertly,
   * maxc must be at least as large as the maximum constant
   * in any clock constraint (invariant or guard) of the timed
   * automaton or in the formula. This method normalizes a DBM
   * and provides a finite number of coarse states, allowing
   * for termination after a finite number of states.
   * The resulting DBM may or may not be in canonical form.
   * @param maxc The maximum constant.
   * @return none
   * @note This only works when the timed automaton is "diagonal-free,"
   * or does not have any clock difference constraints in the automaton. */
  void bound(const bound_t maxc) {
    // Is this method correct (?) Should it also be loosening
    // clock differences based on single clock constraints?
    for (size_type i = 1; i < clocks_size(); ++i) {
      const bound_t bound_i_0 = constraint_to_bound(operatorRead(i, 0));
      /* Sets any individual upper bound clock constraint
       * that exceeds the const maxc
       * to infinity, and sets all clock differences involving
       * that clock as the higher clock to infinity */
      if (bound_i_0 != infinity_bound && bound_i_0 > maxc) {
        operatorWrite(i, 0) = infinity;
        for (size_type j = 1; j < clocks_size(); ++j) {
          if (i != j) {
            operatorWrite(i, j) = infinity;
          }
        }
      }
      /* Sets any clock with a lower bound constraint
       * with a lower bound value greater than maxc (that
       * has a max value less than -maxc) to maxc (if not
       * already loosened by an upper-bound constraint) and
       * loosens the relevant clock-difference constraints */
      const bound_t bound_0_i = constraint_to_bound(operatorRead(0, i));
      if (-bound_0_i > maxc) {
        for (size_type j = 0; j < clocks_size(); ++j) {
          if (j != i) {
            const raw_constraint_t raw_j_0 = operatorRead(j,0);
            operatorWrite(j, i) = (raw_j_0 == infinity)
                ? infinity
                : bound_to_constraint(constraint_to_bound(raw_j_0) - maxc, strict);
          }
        }
      }
    }
    /* Now loosen all the clock-difference constraints
     * that have not already been loosened by single-clock
     * constraints.  This takes all clock pairs
     * that are not infinity (not yet loosened) but
     * looser than the largest clock constant and bounds them
     * with the maximum constraint maxc in both directions,
     * relaxing the bounds. */
    for (size_type i = 1; i < clocks_size(); ++i) {
      for (size_type j = 1; j < clocks_size(); ++j) {
        const bound_t bound_i_j = constraint_to_bound(operatorRead(i, j));
        if (i != j && bound_i_j != infinity_bound) {
          if (bound_i_j > maxc) {
            operatorWrite(i, j) = bound_to_constraint(maxc, strict);
          } else if (-bound_i_j > maxc) {
            /* Considered correction to
             *  operatorWrite(i,j) = ((-maxc) << 1);
             * but they seem to be equivalent
             * (via 2's complement implementation
             * of negative binary numbers) and due
             * to potentially losing the sign bit,
             * this remains unchanged. */
            operatorWrite(i, j) = bound_to_constraint(-maxc, strict);
          }
        }
      }
    }
    isCf = false;
  }

  /** Converts the calling DBM to its canonical form, or
   * its shortest path closure. This method is
   * equivalent to computing all-pairs shortest path on the DBM,
   * if treated as a directed graph.  Canonical form allows a universal
   * representation that makes other operators easier.
   * @return None
   * @note This implementation is the Floyd-Warshall Algorithm
   * for all pairs shortest paths.*/
  void cf() {
    if(!isCf) {
      /* Don't you need to initialize all D(i,i) to (0, \leq) (?)
       * Answer:  For this method, yes.  However, if matrices
       * are initialized properly to $(0, \leq)$, those
       * diagonal cells may never be changed and hence
       * this algorithm will still work correctly. */

      for (size_type k = 0; k < clocks_size(); ++k) {
        /* Deal with overflow in cf() rather than emptiness() */
        if (k == 2 && this->emptiness()) {
          makeEmpty();
          return;
        }
        for (size_type i = 0; i < clocks_size(); ++i) {
          for (size_type j = 0; j < clocks_size(); ++j) {
            const raw_constraint_t raw_i_k = operatorRead(i, k);
            const raw_constraint_t raw_k_j = operatorRead(k, j);
            const raw_constraint_t raw_i_j = operatorRead(i, j);

            const raw_constraint_t raw_i_k_j = add_constraints(raw_i_k, raw_k_j);
            if (raw_i_k_j < raw_i_j) {
              operatorWrite(i,j) = raw_i_k_j;
            }
          }
        }
      }

      isCf = true; // the DBM is now in Canonical Form
    }
  }

  /** This method changes this DBM to the empty DBM. This is used for
   * performance enhancements to save constructors to remake a DBM
   * when a DBM is decided to become empty. The returned DBM
   * is in canonical form.
   * @return [None] */
  void makeEmpty() {
    for (size_type i = 0; i < clocks_size(); ++i) {
      for (size_type j = 0; j < clocks_size(); ++j) {
        operatorWrite(i, j) = zero_less;
      }
    }
    isCf = true;
    return;
  }

  /** This checks if DBM represents an empty region
   * or the empty clock zone. This method assumes the DBM
   * is in canonical form.
   * @return true: this clock zone is empty, false: otherwise. */
  bool emptiness() const {
    /* O(n) version. This assumes that the DBM is in canonical form.
     * an O(n^2) version was previously used to handle overflow possibilities
     * from a model with different semantics. */
    for (size_type i = 0; i < clocks_size(); ++i) {
      const raw_constraint_t raw_i_i = operatorRead(i, i);
      if (constraint_to_bound(raw_i_i) < 0 || raw_i_i == zero_less) {
        return true;
      }
    }

    return false;
  }

  /** Method that determines if the DBM has an upper bound constraint.
   * This is used to use internal methods that avoid bounds checking
   * for faster performance.
   * @return true: the DBM has a single-clock upper bound constraint, false:
   * otherwise. */
  bool hasUpperConstraint() const {
    for (size_type i = 1; i < clocks_size(); ++i) {
      if (operatorRead(i,0) != infinity) {
        return true;
      }
    }
    return false;
  }

  /** This converts all finite constraints
   * to <=, making all inequalities non strict by loosening
   * < to <=.
   * The DBM calling this method is changed.
   * @return None*/
  void closure() {
    for (size_type i = 0; i < clocks_size(); ++i) {
      for (size_type j = 0; j < clocks_size(); ++j) {
        const raw_constraint_t raw_i_j = operatorRead(i, j);
        if (i != j && raw_i_j != infinity) {
          operatorWrite(i, j) = make_constraint_weak(raw_i_j);
        }
      }
    }
  }

  /** This converts all finite constraints
   * to <, making all inequalities strict by tightening
   * <= to <.
   * The DBM calling this method is changed.
   * @return None*/
  void closureRev() {
    for (size_type i = 0; i < clocks_size(); ++i)
      for (size_type j = 0; j < clocks_size(); ++j) {
        const raw_constraint_t raw_i_j = operatorRead(i, j);
        if (i != j && raw_i_j != infinity) {
          operatorWrite(i, j) = make_constraint_strict(raw_i_j);
        }
      }
  }

  /** This converts all finite upper-bound constraints
   * to <, making all inequalities strict by tightening
   * <= to <, excluding single clock lower-bounds.
   * The DBM calling this method is changed.
   * @return None*/
  void predClosureRev() {
    for (size_type i = 1; i < clocks_size(); ++i) // difference with predClosure: start at 1
      for (size_type j = 0; j < clocks_size(); ++j) {
        const raw_constraint_t raw_i_j = operatorRead(i, j);
        if (i != j && raw_i_j != infinity) {
          operatorWrite(i, j) = make_constraint_strict(raw_i_j);
        }
      }
  }

  /** Print the DBM, more compactly, as a list of constraints. The constraints
   * are printed in the order they appear in the matrix.
   * @return none */
  void print_constraint(std::ostream &os) const {
    bool end = false;
    bool isAllImplicit = true;
    if (emptiness()) {
      os << "EMPTY";
      return;
    }
    for (size_type i = 0; i < clocks_size(); ++i) {
      for (size_type j = 0; j < clocks_size(); ++j) {
        if (i == j) {
          continue;
        }
        bound_t val = constraint_to_bound(operatorRead(i, j));
        if (val == infinity_bound) {
          continue;
        }
        strictness_t type = constraint_to_strictness(operatorRead(i, j));
        if (i == 0 && val == 0 && type == weak) {
          continue;
        }
        isAllImplicit = false;
        if (end) {
          os << ",";
        }
        if (i != 0 && j != 0) {
          // os << "x" << (i);
          os << declared_clocks_.reverse_at(i);
          os << "-";
          // os << "x" << (j);
          os << declared_clocks_.reverse_at(j);
        } else if (i == 0) {
          os << declared_clocks_.reverse_at(j);
          if (type == 1)
            os << ">=" << -val;
          else
            os << ">" << -val;
          end = true;
          continue;
        } else if (j == 0) {
          os << declared_clocks_.reverse_at(i);
        }

        if (type == 1) {
          os << "<=" << val;
        } else {
          os << "<" << val;
        }
        end = true;
      }
    }
    if (isAllImplicit) {
      os << "INFTY";
    }
  }
};

/** Stream operator for DBMs */
inline std::ostream &operator<<(std::ostream &os, const DBM &d) {
  d.print_constraint(os);
  return os;
}

#endif // DBM_H<|MERGE_RESOLUTION|>--- conflicted
+++ resolved
@@ -708,20 +708,12 @@
     }
     for (size_type i = 1; i < clocks_size(); ++i) {
       if (i != x) {
-        operatorWrite(x, i) = infinity(true);
-        operatorWrite(i, x) = operatorRead(i, 0);
-      }
-<<<<<<< HEAD
-    }
-    operatorWrite(x, 0) = infinity(true);
-    operatorWrite(0, x) = zero(false);
-=======
         operatorWrite(x, i) = infinity;
         operatorWrite(i, x) = operatorRead(i, 0);
       }
+    }
     operatorWrite(x, 0) = infinity;
     operatorWrite(0, x) = zero_le;
->>>>>>> e0481cdc
     isCf = false;
     return *this;
   }
