--- conflicted
+++ resolved
@@ -75,13 +75,8 @@
 doc: demo *.hh *.cc
 	doxygen pes-timed_Doxyfile
 
-<<<<<<< HEAD
-demo:	pes.tab.o pes.lex.o ExprNode.o demo.o proof.o proof_data.o
-	$(CXX) $(CXXFLAGS) pes.lex.o pes.tab.o ExprNode.o demo.o proof.o proof_data.o $(LDFLAGS) -o demo
-=======
 demo:	pes.tab.o pes.lex.o ExprNode.o demo.o proof.o
 	$(CXX) $(CXXFLAGS) pes.lex.o pes.tab.o ExprNode.o demo.o proof.o $(LDFLAGS) -o demo
->>>>>>> bd14c34a
 
 demo.o: demo.cc DBM.hh ExprNode.hh DBMList.hh
 	$(CXX) $(CXXFLAGS) -c demo.cc $(INCL_PATH)
